#pragma once

#include "dagnode.h"
#include "daghyperedge.h"
#include "../utils/utils.h"
#include "../gate/gate.h"
#include "../math/vector.h"

#include <string>

class Context;

class DAG {
 public:
  DAG(int _num_qubits, int _num_parameters);
  DAG(const DAG &other);  // clone a DAG
  std::vector<std::unique_ptr<DAGNode>> nodes;
  std::vector<std::unique_ptr<DAGHyperEdge>> edges;
  // The gates' information is owned by edges.
  std::vector<DAGNode *> outputs;
  std::vector<DAGNode *> parameters;
  bool add_gate(const std::vector<int> &qubit_indices,
                const std::vector<int> &parameter_indices,
                Gate *gate,
                int *output_para_index);
  bool remove_last_gate();
  bool evaluate(const Vector &input_dis,
                const std::vector<ParamType> &input_parameters,
                Vector &output_dis) const;
  [[nodiscard]] int get_num_qubits() const;
  [[nodiscard]] int get_num_input_parameters() const;
  [[nodiscard]] int get_num_total_parameters() const;
<<<<<<< HEAD
  size_t hash(Context* ctx);
  bool print(Context* ctx) const;
=======
  DAGHashType hash(Context* ctx);
  [[nodiscard]] std::string to_string() const;
>>>>>>> 25de47dd
 private:
  int num_qubits, num_input_parameters;
  DAGHashType hash_value_;
  bool hash_value_valid_;
};<|MERGE_RESOLUTION|>--- conflicted
+++ resolved
@@ -30,13 +30,9 @@
   [[nodiscard]] int get_num_qubits() const;
   [[nodiscard]] int get_num_input_parameters() const;
   [[nodiscard]] int get_num_total_parameters() const;
-<<<<<<< HEAD
-  size_t hash(Context* ctx);
-  bool print(Context* ctx) const;
-=======
   DAGHashType hash(Context* ctx);
   [[nodiscard]] std::string to_string() const;
->>>>>>> 25de47dd
+  bool print(Context* ctx) const;
  private:
   int num_qubits, num_input_parameters;
   DAGHashType hash_value_;
