--- conflicted
+++ resolved
@@ -16,11 +16,7 @@
            int max_num_gates,
            DAG *dag,
            std::vector<bool> &used_parameters,
-<<<<<<< HEAD
-           std::unordered_map<size_t, std::unordered_set<DAG *> > &dataset);
+           std::unordered_map<DAGHashType, std::unordered_set<DAG *> > &dataset);
 private:
   Context* context;
-=======
-           std::unordered_map<DAGHashType, std::unordered_set<DAG *> > &dataset);
->>>>>>> 25de47dd
 };