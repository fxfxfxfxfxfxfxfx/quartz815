--- conflicted
+++ resolved
@@ -261,8 +261,6 @@
         ]
 
 
-<<<<<<< HEAD
-=======
 def sx(use_z3=True):
     return [
         [(1 / 2, 1 / 2), (1 / 2, -1 / 2)],
@@ -270,7 +268,6 @@
     ]
 
 
->>>>>>> 48926e37
 # functions exposed to verifier
 
 
