#include "tasograph.h"
#include "substitution.h"

#include <cassert>
#include <iomanip>

namespace quartz {

// TODO: GUID_PRESERVED depends on the global guid in Context class, need to
// modify
enum {
  GUID_INVALID = 0,
  GUID_INPUT = 10,
  GUID_WEIGHT = 11,
  GUID_PRESERVED = 16383
};

bool equal_to_2k_pi(double d) {
  d = std::abs(d);
  int m = d / (2 * PI);
  if (std::abs(d - m * 2 * PI) > eps && std::abs(d - (m + 1) * 2 * PI) > eps)
    return false;
  return true;
}

Op::Op(void) : guid(GUID_INVALID), ptr(NULL) {}

const Op Op::INVALID_OP = Op();

void Graph::_construct_pos_2_logical_qubit() {
  pos_2_logical_qubit.clear();
  // Construct pos_2_logical_qubit
  std::unordered_map<Op, int, OpHash> op_in_degree;
  std::queue<Op> op_q;
  for (auto it = outEdges.cbegin(); it != outEdges.cend(); ++it) {
    if (it->first.ptr->tp == GateType::input_qubit ||
        it->first.ptr->tp == GateType::input_param) {
      op_q.push(it->first);
    }
  }

  for (auto it = inEdges.cbegin(); it != inEdges.cend(); ++it) {
    op_in_degree[it->first] = it->second.size();
  }

  while (!op_q.empty()) {
    auto op = op_q.front();
    op_q.pop();

    // An input qubit
    if (input_qubit_op_2_qubit_idx.find(op) !=
        input_qubit_op_2_qubit_idx.end()) {
      pos_2_logical_qubit[Pos(op, 0)] = input_qubit_op_2_qubit_idx[op];
    }
    if (outEdges.find(op) != outEdges.end()) {
      auto op_out_edges = outEdges.find(op)->second;
      for (auto e_it = op_out_edges.cbegin(); e_it != op_out_edges.cend();
           ++e_it) {
        if (pos_2_logical_qubit.find(Pos(e_it->srcOp, e_it->srcIdx)) !=
            pos_2_logical_qubit.end()) {
          pos_2_logical_qubit[Pos(e_it->dstOp, e_it->dstIdx)] =
              pos_2_logical_qubit[Pos(e_it->srcOp, e_it->srcIdx)];
        }
        assert(op_in_degree[e_it->dstOp] > 0);
        op_in_degree[e_it->dstOp]--;
        if (op_in_degree[e_it->dstOp] == 0) {
          op_q.push(e_it->dstOp);
        }
      }
    }
  }
}

Graph::Graph(Context *ctx) : context(ctx), special_op_guid(0) {}

Graph::Graph(Context *ctx, const CircuitSeq *seq)
    : context(ctx), special_op_guid(0) {
  // Guid for input qubit and input parameter wires
  int num_input_qubits = seq->get_num_qubits();
  int num_input_params = seq->get_num_input_parameters();
  // Currently only 16383 vacant guid
  assert(num_input_qubits + num_input_params <= GUID_PRESERVED);
  std::vector<Op> input_qubits_op;
  std::vector<Op> input_params_op;
  input_qubits_op.reserve(num_input_qubits);
  input_params_op.reserve(num_input_params);
  for (auto &node : seq->wires) {
    if (node->type == CircuitWire::input_qubit) {
      auto input_qubit_op =
          Op(get_next_special_op_guid(), ctx->get_gate(GateType::input_qubit));
      input_qubits_op.push_back(input_qubit_op);
      input_qubit_op_2_qubit_idx[input_qubit_op] = node->index;
    } else if (node->type == CircuitWire::input_param) {
      input_params_op.push_back(Op(context->next_global_unique_id(),
                                   ctx->get_gate(GateType::input_param)));
    }
  }

  // Map all gates in circuitseq to Op
  std::map<CircuitGate *, Op> edge_2_op;
  for (auto &edge : seq->gates) {
    auto e = edge.get();
    if (edge_2_op.find(e) == edge_2_op.end()) {
      Op op(ctx->next_global_unique_id(), edge->gate);
      edge_2_op[e] = op;
    }
  }

  for (auto &node : seq->wires) {
    size_t srcIdx = -1; // Assumption: a node can have at most 1 input
    Op srcOp;
    if (node->type == CircuitWire::input_qubit) {
      srcOp = input_qubits_op[node->index];
      srcIdx = 0;
    } else if (node->type == CircuitWire::input_param) {
      srcOp = input_params_op[node->index];
      srcIdx = 0;
    } else {
      assert(node->input_gates.size() == 1); // A node can have at most 1 input
      auto input_edge = node->input_gates[0];
      bool found = false;
      for (srcIdx = 0; srcIdx < input_edge->output_wires.size(); ++srcIdx) {
        if (node.get() == input_edge->output_wires[srcIdx]) {
          found = true;
          break;
        }
      }
      assert(found);
      assert(edge_2_op.find(input_edge) != edge_2_op.end());
      srcOp = edge_2_op[input_edge];
    }

    assert(srcIdx >= 0);
    assert(srcOp != Op::INVALID_OP);

    for (auto output_edge : node->output_gates) {
      size_t dstIdx;
      bool found = false;
      for (dstIdx = 0; dstIdx < output_edge->input_wires.size(); ++dstIdx) {
        if (node.get() == output_edge->input_wires[dstIdx]) {
          found = true;
          break;
        }
      }
      assert(found);
      assert(edge_2_op.find(output_edge) != edge_2_op.end());
      auto dstOp = edge_2_op[output_edge];

      add_edge(srcOp, dstOp, srcIdx, dstIdx);
    }
  }

  _construct_pos_2_logical_qubit();
}

Graph::Graph(const Graph &graph) {
  context = graph.context;
  constant_param_values = graph.constant_param_values;
  special_op_guid = graph.special_op_guid;
  input_qubit_op_2_qubit_idx = graph.input_qubit_op_2_qubit_idx;
  pos_2_logical_qubit = graph.pos_2_logical_qubit;
  inEdges = graph.inEdges;
  outEdges = graph.outEdges;
}

std::unique_ptr<CircuitSeq> Graph::to_circuit_sequence() const {
  int num_input_qubits = get_num_qubits();
  int num_input_params = 0;
  std::unordered_map<Op, std::vector<int>, OpHash> op_2_param_idx;
  // We need to topologically sort the Ops while prioritizing the ones
  // with smaller guid.
  std::priority_queue<Op, std::vector<Op>, std::greater<>> gates;
  std::unordered_map<Op, int, OpHash> gate_indegree;

  // Find all input parameters.
  std::vector<std::pair<int, int>> guid_and_param_index;
  for (const auto &it : outEdges) {
    if (it.first.ptr->tp == GateType::input_param &&
        op_2_param_idx.count(it.first) == 0) {
      int idx = num_input_params++;
      op_2_param_idx[it.first] = std::vector<int>(1, idx);
      guid_and_param_index.emplace_back(it.first.guid, idx);
      gates.push(it.first);
    }
  }
  // Sort input parameter index by guid.
  // This is the order originally in CircuitSeq.
  std::sort(guid_and_param_index.begin(), guid_and_param_index.end());
  std::vector<int> param_index_position(num_input_params, 0);
  for (int i = 0; i < num_input_params; i++) {
    param_index_position[guid_and_param_index[i].second] = i;
  }
  for (auto &it : op_2_param_idx) {
    it.second[0] = param_index_position[it.second[0]];
  }
  // Construct the CircuitSeq.
  auto seq = std::make_unique<CircuitSeq>(num_input_qubits, num_input_params);

  // Add parameter gates.
  int num_total_params = num_input_params;
  guid_and_param_index.clear();
  while (!gates.empty()) {
    const auto &gate = gates.top();
    gates.pop();
    if (outEdges.count(gate) == 0) {
      continue;
    }
    for (auto &edge : outEdges.find(gate)->second) {
      if (!edge.dstOp.ptr->is_parameter_gate()) {
        continue;
      }
      if (gate_indegree.count(edge.dstOp) == 0) {
        gate_indegree[edge.dstOp] = edge.dstOp.ptr->get_num_parameters();
      }
      gate_indegree[edge.dstOp]--;
      if (!gate_indegree[edge.dstOp]) {
        // Append the gate.
        std::vector<int> param_indices(edge.dstOp.ptr->get_num_parameters(), 0);
        for (auto &inedge : inEdges.find(edge.dstOp)->second) {
          param_indices[inedge.dstIdx] =
              op_2_param_idx[inedge.srcOp][inedge.srcIdx];
        }
        int output_param_index = 0;
        bool ret = seq->add_gate(/*qubit_indices=*/{}, param_indices,
                                 edge.dstOp.ptr, &output_param_index);
        assert(ret);
        // Each parameter gate contains 1 output parameter.
        assert(output_param_index == num_total_params);
        op_2_param_idx[edge.dstOp] = std::vector<int>(1, num_total_params++);
        gates.push(edge.dstOp);
      }
    }
  }

  // Add quantum gates.
  std::unordered_map<Op, std::vector<int>, OpHash> op_2_qubit_idx;
  for (const auto &it : outEdges) {
    if (it.first.ptr->tp == GateType::input_qubit) {
      auto idx = input_qubit_op_2_qubit_idx.find(it.first);
      op_2_qubit_idx[it.first] = std::vector<int>(1, idx->second);
      gates.push(it.first);
    }
  }
  while (!gates.empty()) {
    // Cannot use "const auto &" here!
    auto gate = gates.top();
    gates.pop();
    if (outEdges.count(gate) == 0) {
      continue;
    }
    for (auto &edge : outEdges.find(gate)->second) {
      if (gate_indegree.count(edge.dstOp) == 0) {
        gate_indegree[edge.dstOp] = edge.dstOp.ptr->get_num_qubits();
        op_2_qubit_idx[edge.dstOp] =
            std::vector<int>(edge.dstOp.ptr->get_num_qubits(), 0);
      }
      gate_indegree[edge.dstOp]--;
      op_2_qubit_idx[edge.dstOp][edge.dstIdx] =
          op_2_qubit_idx[edge.srcOp][edge.srcIdx];
      if (!gate_indegree[edge.dstOp]) {
        // Append the gate.
        const auto &qubit_indices = op_2_qubit_idx[edge.dstOp];
        std::vector<int> param_indices(edge.dstOp.ptr->get_num_parameters(), 0);
        for (auto &inedge : inEdges.find(edge.dstOp)->second) {
          if (inedge.srcOp.ptr->is_parameter_gate() ||
              inedge.srcOp.ptr->tp == GateType::input_param) {
            // Parameters are ordered after qubits in Op.
            assert(inedge.dstIdx >= edge.dstOp.ptr->get_num_qubits());
            param_indices[inedge.dstIdx - edge.dstOp.ptr->get_num_qubits()] =
                op_2_param_idx[inedge.srcOp][inedge.srcIdx];
          }
        }
        bool ret = seq->add_gate(qubit_indices, param_indices, edge.dstOp.ptr,
                                 nullptr);
        assert(ret);
        gates.push(edge.dstOp);
      }
    }
  }
  return seq;
}

size_t Graph::get_next_special_op_guid() {
  if (special_op_guid >= GUID_PRESERVED) {
    std::cerr << "Run out of special guid." << std::endl;
    assert(false);
  }
  return special_op_guid++;
}

size_t Graph::get_special_op_guid() { return special_op_guid; }

void Graph::set_special_op_guid(size_t _special_op_guid) {
  special_op_guid = _special_op_guid;
}

void Graph::add_edge(const Op &srcOp, const Op &dstOp, int srcIdx, int dstIdx) {
  if (inEdges.find(dstOp) == inEdges.end()) {
    inEdges[dstOp];
  }
  if (outEdges.find(srcOp) == outEdges.end()) {
    outEdges[srcOp];
  }
  Edge e(srcOp, dstOp, srcIdx, dstIdx);
  inEdges[dstOp].insert(e);
  outEdges[srcOp].insert(e);
}

bool Graph::has_edge(const Op &srcOp, const Op &dstOp, int srcIdx,
                     int dstIdx) const {
  Edge e(srcOp, dstOp, srcIdx, dstIdx);
  return (inEdges.find(dstOp)->second.find(e) !=
          inEdges.find(dstOp)->second.end());
}

Op Graph::add_qubit(int qubit_idx) {
  Gate *gate = context->get_gate(GateType::input_qubit);
  auto guid = get_next_special_op_guid();
  Op op(guid, gate);
  input_qubit_op_2_qubit_idx[op] = qubit_idx;
  return op;
}

Op Graph::add_parameter(const ParamType p) {
  Gate *gate = context->get_gate(GateType::input_param);
  auto guid = context->next_global_unique_id();
  Op op(guid, gate);
  constant_param_values[op] = p;
  return op;
}

Op Graph::new_gate(GateType gt) {
  Gate *gate = context->get_gate(gt);
  auto guid = context->next_global_unique_id();
  Op op(guid, gate);
  return op;
}

Edge::Edge(void)
    : srcOp(Op::INVALID_OP), dstOp(Op::INVALID_OP), srcIdx(-1), dstIdx(-1) {}

Edge::Edge(const Op &_srcOp, const Op &_dstOp, int _srcIdx, int _dstIdx)
    : srcOp(_srcOp), dstOp(_dstOp), srcIdx(_srcIdx), dstIdx(_dstIdx) {}

bool Graph::has_loop(void) const {
  int done_ops_cnt = 0;
  std::unordered_map<Op, int, OpHash> op_in_degree;
  std::queue<Op> op_q;
  for (auto it = outEdges.cbegin(); it != outEdges.cend(); ++it) {
    if (it->first.ptr->tp == GateType::input_qubit ||
        it->first.ptr->tp == GateType::input_param) {
      op_q.push(it->first);
    }
  }

  for (auto it = inEdges.cbegin(); it != inEdges.cend(); ++it) {
    op_in_degree[it->first] = it->second.size();
  }

  while (!op_q.empty()) {
    auto op = op_q.front();
    op_q.pop();
    if (outEdges.find(op) != outEdges.end()) {
      auto op_out_edges = outEdges.find(op)->second;
      for (auto e_it = op_out_edges.cbegin(); e_it != op_out_edges.cend();
           ++e_it) {
        assert(op_in_degree[e_it->dstOp] > 0);
        op_in_degree[e_it->dstOp]--;
        if (op_in_degree[e_it->dstOp] == 0) {
          done_ops_cnt++;
          op_q.push(e_it->dstOp);
        }
      }
    }
  }
  // Return directly for better performance
  return done_ops_cnt != gate_count();
  // Debug information
  //   if (done_ops_cnt == gate_count())
  //     return false;

  //   int cnt = 0;
  //   for (const auto &it : op_in_degree) {
  //     if (it.second != 0) {
  //       std::cout << gate_type_name(it.first.ptr->tp) << "(" << it.first.guid
  //                 << ")" << it.second << std::endl;
  //       cnt++;
  //     }
  //   }
  //   std::cout << cnt << std::endl;
  //   return true;
}

bool Graph::check_correctness(void) {
  bool okay = true;
  std::map<Op, std::set<Edge, EdgeCompare>, OpCompare>::const_iterator it;
  for (it = outEdges.begin(); it != outEdges.end(); it++) {
    std::set<Edge, EdgeCompare> list = it->second;
    std::set<Edge, EdgeCompare>::const_iterator it2;
    for (it2 = list.begin(); it2 != list.end(); it2++) {
      Edge e = *it2;
      if (!has_edge(e.srcOp, e.dstOp, e.srcIdx, e.dstIdx))
        assert(false);
    }
  }
  return okay;
}

// TODO: add constant parameters
size_t Graph::hash(void) {
  size_t total = 0;
  std::map<Op, std::set<Edge, EdgeCompare>, OpCompare>::const_iterator it;
  std::unordered_map<size_t, size_t> hash_values;
  std::queue<Op> op_queue;
  // Compute the hash value for input ops
  for (it = outEdges.begin(); it != outEdges.end(); it++) {
    if (it->first.ptr->tp == GateType::input_qubit ||
        it->first.ptr->tp == GateType::input_param) {
      size_t my_hash = 17 * 13 + (size_t)it->first.ptr;
      hash_values[it->first.guid] = my_hash;
      total += my_hash;
      op_queue.push(it->first);
    }
  }

  // Construct in-degree map
  std::map<Op, size_t> op_in_edges_cnt;
  for (it = inEdges.begin(); it != inEdges.end(); ++it) {
    op_in_edges_cnt[it->first] = it->second.size();
  }

  while (!op_queue.empty()) {
    auto op = op_queue.front();
    op_queue.pop();
    if (hash_values.find(op.guid) == hash_values.end()) {
      std::set<Edge, EdgeCompare> list = inEdges[op];
      std::set<Edge, EdgeCompare>::const_iterator it2;
      size_t my_hash = 17 * 13 + (size_t)op.ptr;
      for (it2 = list.begin(); it2 != list.end(); it2++) {
        Edge e = *it2;
        assert(hash_values.find(e.srcOp.guid) != hash_values.end());
        auto edge_hash = hash_values[e.srcOp.guid];
        edge_hash = edge_hash * 31 + std::hash<int>()(e.srcIdx);
        edge_hash = edge_hash * 31 + std::hash<int>()(e.dstIdx);
        my_hash = my_hash + edge_hash;
      }
      hash_values[op.guid] = my_hash;
      total += my_hash;
    }
    if (outEdges.find(op) != outEdges.end()) {
      std::set<Edge, EdgeCompare> list = outEdges[op];
      std::set<Edge, EdgeCompare>::const_iterator it2;
      for (it2 = list.begin(); it2 != list.end(); it2++) {
        auto e = *it2;
        op_in_edges_cnt[e.dstOp]--;
        if (op_in_edges_cnt[e.dstOp] == 0) {
          op_queue.push(e.dstOp);
        }
      }
    }
  }
  return total;
}

std::shared_ptr<Graph> Graph::context_shift(Context *src_ctx, Context *dst_ctx,
                                            Context *union_ctx,
                                            RuleParser *rule_parser,
                                            bool ignore_toffoli) {
  auto src_gates = src_ctx->get_supported_gates();
  auto dst_gate_set = std::set<GateType>(dst_ctx->get_supported_gates().begin(),
                                         dst_ctx->get_supported_gates().end());
  std::map<GateType, GraphXfer *> tp_2_xfer;
  for (auto gate_tp : src_gates) {
    if (ignore_toffoli && src_ctx->get_gate(gate_tp)->is_toffoli_gate())
      continue;
    if (dst_gate_set.find(gate_tp) == dst_gate_set.end()) {
      std::vector<Command> cmds;
      Command src_cmd;
      assert(
          rule_parser->find_convert_commands(dst_ctx, gate_tp, src_cmd, cmds));

      tp_2_xfer[gate_tp] =
          GraphXfer::create_single_gate_GraphXfer(union_ctx, src_cmd, cmds);
    }
  }
  std::shared_ptr<Graph> src_graph(new Graph(*this));
  std::shared_ptr<Graph> dst_graph(nullptr);
  for (auto it = tp_2_xfer.begin(); it != tp_2_xfer.end(); ++it) {
    while ((dst_graph = it->second->run_1_time(0, src_graph.get())) !=
           nullptr) {
      src_graph = dst_graph;
    }
  }
  return src_graph;
}

float Graph::total_cost(void) const {
  // Uncomment to use circuit depth as the cost
  // return circuit_depth();
  size_t cnt = 0;
  for (const auto &it : inEdges) {
    if (it.first.ptr->is_quantum_gate())
      cnt++;
  }
  return (float)cnt;
}

int Graph::gate_count() const {
  int cnt = 0;
  for (const auto &it : inEdges) {
    if (it.first.ptr->tp != GateType::input_qubit &&
        it.first.ptr->tp != GateType::input_param)
      cnt++;
  }
  return cnt;
}

int Graph::specific_gate_count(GateType gate_type) const {
  int cnt = 0;
  for (const auto &it : inEdges) {
    if (it.first.ptr->tp == gate_type)
      cnt++;
  }
  return cnt;
}

int Graph::circuit_depth() const {
  std::unordered_map<Op, std::vector<int>, OpHash> op_2_qubit_idx;
  std::vector<int> depth(get_num_qubits(), 0);
  std::queue<Op> gates;
  std::unordered_map<Op, int, OpHash> gate_indegree;
  for (const auto &it : outEdges) {
    if (it.first.ptr->tp == GateType::input_qubit) {
      auto idx = input_qubit_op_2_qubit_idx.find(it.first);
      op_2_qubit_idx[it.first] = std::vector<int>(1, idx->second);
      gates.push(it.first);
    }
  }
  while (!gates.empty()) {
    const auto &gate = gates.front();
    gates.pop();
    if (outEdges.count(gate) == 0) {
      continue;
    }
    for (auto &edge : outEdges.find(gate)->second) {
      if (gate_indegree.count(edge.dstOp) == 0) {
        gate_indegree[edge.dstOp] = edge.dstOp.ptr->num_qubits;
        op_2_qubit_idx[edge.dstOp] =
            std::vector<int>(edge.dstOp.ptr->num_qubits, 0);
      }
      gate_indegree[edge.dstOp]--;
      op_2_qubit_idx[edge.dstOp][edge.dstIdx] =
          op_2_qubit_idx[edge.srcOp][edge.srcIdx];
      if (!gate_indegree[edge.dstOp]) {
        // Append the gate
        int max_previous_depth = 0;
        for (auto &idx : op_2_qubit_idx[edge.dstOp]) {
          max_previous_depth = std::max(max_previous_depth, depth[idx]);
        }
        // Update the depth
        for (auto &idx : op_2_qubit_idx[edge.dstOp]) {
          depth[idx] = max_previous_depth + 1;
        }
        gates.push(edge.dstOp);
      }
    }
  }
  int max_depth = *std::max_element(depth.begin(), depth.end());
  return max_depth;
}

void Graph::remove_node(Op oldOp) {
  assert(oldOp.ptr->tp != GateType::input_qubit);
  int num_qubits = oldOp.ptr->get_num_qubits();
  if (inEdges.find(oldOp) != inEdges.end()) {
    // Remove out edges of in-ops
    auto in_edges = inEdges[oldOp];
    for (auto edge : in_edges) {
      auto src_op = edge.srcOp;
      assert(outEdges.find(src_op) != outEdges.end());
      auto out_edges = outEdges[src_op];
      for (auto out_edge : out_edges) {
        if (out_edge.dstOp == oldOp) {
          outEdges[src_op].erase(out_edge);
          if (outEdges[src_op].empty())
            outEdges.erase(src_op);
          break;
        }
      }
    }
  }
  if (outEdges.find(oldOp) != outEdges.end()) {
    // Remove in edges of out-ops
    auto out_edges = outEdges[oldOp];
    for (auto out_edge : out_edges) {
      auto dst_op = out_edge.dstOp;
      assert(inEdges.find(dst_op) != inEdges.end());
      auto in_edges = inEdges[dst_op];
      for (auto in_edge : in_edges) {
        if (in_edge.srcOp == oldOp) {
          inEdges[dst_op].erase(in_edge);
          if (inEdges[dst_op].empty())
            inEdges.erase(dst_op);
          break;
        }
      }
    }
  }
  if (num_qubits != 0) {
    // Add gates between the inputs and outputs of the to-be removed
    // node Only add gates that connect qubits
    if (inEdges.find(oldOp) != inEdges.end() &&
        outEdges.find(oldOp) != outEdges.end()) {
      auto input_edges = inEdges[oldOp];
      auto output_edges = outEdges[oldOp];
      for (auto in_edge : input_edges) {
        for (auto out_edge : output_edges) {
          if (in_edge.dstIdx < num_qubits &&
              in_edge.dstIdx == out_edge.srcIdx) {
            add_edge(in_edge.srcOp, out_edge.dstOp, in_edge.srcIdx,
                     out_edge.dstIdx);
          }
        }
      }
    }
  }
  inEdges.erase(oldOp);
  outEdges.erase(oldOp);
  constant_param_values.erase(oldOp);
}

void Graph::remove_node_wo_input_output_connect(Op oldOp) {
  assert(oldOp.ptr->tp != GateType::input_qubit);
  int num_qubits = oldOp.ptr->get_num_qubits();
  if (inEdges.find(oldOp) != inEdges.end()) {
    auto in_edges = inEdges[oldOp];
    for (auto edge : in_edges) {
      auto src_op = edge.srcOp;
      assert(outEdges.find(src_op) != outEdges.end());
      auto out_edges = outEdges[src_op];
      for (auto out_edge : out_edges) {
        if (out_edge.dstOp == oldOp) {
          outEdges[src_op].erase(out_edge);
          if (outEdges[src_op].empty())
            outEdges.erase(src_op);
          break;
        }
      }
    }
  }
  if (outEdges.find(oldOp) != outEdges.end()) {
    auto out_edges = outEdges[oldOp];
    for (auto out_edge : out_edges) {
      auto dst_op = out_edge.dstOp;
      assert(inEdges.find(dst_op) != inEdges.end());
      auto in_edges = inEdges[dst_op];
      for (auto in_edge : in_edges) {
        if (in_edge.srcOp == oldOp) {
          inEdges[dst_op].erase(in_edge);
          if (inEdges[dst_op].empty())
            inEdges.erase(dst_op);
          break;
        }
      }
    }
  }
  inEdges.erase(oldOp);
  outEdges.erase(oldOp);
  constant_param_values.erase(oldOp);
}

void Graph::remove_edge(Op srcOp, Op dstOp) {
  if (inEdges.find(dstOp) != inEdges.end()) {
    auto &edge_list = inEdges[dstOp];
    for (auto edge : edge_list) {
      if (edge.srcOp == srcOp) {
        edge_list.erase(edge);
        break;
      }
    }
    if (inEdges[dstOp].empty())
      inEdges.erase(dstOp);
  }
  if (outEdges.find(srcOp) != outEdges.end()) {
    auto &edge_list = outEdges[srcOp];
    for (auto edge : edge_list) {
      if (edge.dstOp == dstOp) {
        edge_list.erase(edge);
        break;
      }
    }
    if (outEdges[srcOp].empty())
      outEdges.erase(srcOp);
  }
}

// Merge constant parameters
// Eliminate rotation with parameter 0
void Graph::constant_and_rotation_elimination() {
  std::queue<Op> op_queue;
  // Compute the hash value for input ops
  for (auto it = outEdges.cbegin(); it != outEdges.cend(); it++) {
    if (it->first.ptr->tp == GateType::input_qubit ||
        it->first.ptr->tp == GateType::input_param) {
      op_queue.push(it->first);
    }
  }

  // Construct in-degree map
  std::unordered_map<Op, size_t, OpHash> op_in_edges_cnt;
  for (auto it = inEdges.cbegin(); it != inEdges.cend(); ++it) {
    op_in_edges_cnt[it->first] = it->second.size();
  }

  while (!op_queue.empty()) {
    auto op = op_queue.front();
    op_queue.pop();
    if (outEdges.find(op) != outEdges.end()) {
      std::set<Edge, EdgeCompare> list = outEdges[op];
      for (auto it2 = list.cbegin(); it2 != list.cend(); it2++) {
        auto e = *it2;
        op_in_edges_cnt[e.dstOp]--;
        if (op_in_edges_cnt[e.dstOp] == 0) {
          op_queue.push(e.dstOp);
        }
      }
    }
    // Won't remove node in op_queue
    // Remove node won't change the in-degree of other wires
    // because we only remove poped wires and their predecessors
    if (op.ptr->is_parameter_gate()) {
      // Parameter gate, check if all its params are constant
      assert(inEdges.find(op) != inEdges.end());
      bool all_constants = true;
      auto list = inEdges[op];
      for (auto it = list.begin(); it != list.end(); ++it) {
        auto src_op = it->srcOp;
        if (constant_param_values.find(src_op) == constant_param_values.end()) {
          all_constants = false;
          break;
        }
      }
      if (all_constants) {
        if (op.ptr->tp == GateType::add) {
          ParamType params[2], result = 0;
          for (auto it = list.begin(); it != list.end(); ++it) {
            auto edge = *it;
            params[edge.dstIdx] = constant_param_values[edge.srcOp];
            remove_node(edge.srcOp);
          }
          result = params[0] + params[1];

          assert(outEdges[op].size() == 1);
          auto output_dst_op = (*outEdges[op].begin()).dstOp;
          auto output_dst_idx = (*outEdges[op].begin()).dstIdx;
          remove_node(op);

          Op merged_op(context->next_global_unique_id(),
                       context->get_gate(GateType::input_param));
          add_edge(merged_op, output_dst_op, 0, output_dst_idx);
          constant_param_values[merged_op] = result;
        } else if (op.ptr->tp == GateType::neg) {
          ParamType params[2], result = 0;
          for (auto it = list.begin(); it != list.end(); ++it) {
            auto edge = *it;
            params[edge.dstIdx] = constant_param_values[edge.srcOp];
            remove_node(edge.srcOp);
          }
          result = params[0] - params[1];

          assert(outEdges[op].size() == 1);
          auto output_dst_op = (*outEdges[op].begin()).dstOp;
          auto output_dst_idx = (*outEdges[op].begin()).dstIdx;
          remove_node(op);

          Op merged_op(context->next_global_unique_id(),
                       context->get_gate(GateType::input_param));
          add_edge(merged_op, output_dst_op, 0, output_dst_idx);
          constant_param_values[merged_op] = result;
        } else {
          assert(false && "Unimplemented parameter gates");
        }
      }
    } else if (op.ptr->is_parametrized_gate()) {
      // TODO: we shoud use matrix representation to check if a gate is identity
      if (op.ptr->tp != GateType::rx && op.ptr->tp != GateType::ry &&
          op.ptr->tp != GateType::rz && op.ptr->tp != GateType::u1 &&
          op.ptr->tp != GateType::u3) {
        continue;
      }
      // Eliminate 0 rotation gates
      auto input_edges = inEdges[op];
      bool all_parameter_is_0 = true;
      int num_qubits = op.ptr->get_num_qubits();
      for (auto in_edge : input_edges) {
        if (in_edge.dstIdx >= num_qubits &&
            in_edge.srcOp.ptr->is_parameter_gate()) {
          all_parameter_is_0 = false;
          break;
        } else if (in_edge.dstIdx >= num_qubits) {
          if (constant_param_values.find(in_edge.srcOp) ==
              constant_param_values.end()) {
            // Not a constant parameter
            all_parameter_is_0 = false;
            break;
          } else {
            // A constant parameter
            if (!equal_to_2k_pi(constant_param_values[in_edge.srcOp])) {
              // The constant parameter is not 2kpi
              all_parameter_is_0 = false;
              break;
            }
          }
        }
      }
      if (all_parameter_is_0) {
        // Delete all parameter wires, they are all 0
        for (const auto &e : input_edges) {
          if (e.dstIdx >= num_qubits) {
            remove_node(e.srcOp);
          }
        }
        remove_node(op);
      }
    }
  }
}

uint64_t Graph::xor_bitmap(uint64_t src_bitmap, int src_idx,
                           uint64_t dst_bitmap, int dst_idx) {
  uint64_t dst_bit = 1 << dst_idx; // Get mask, only dst_idx is 1
  dst_bit &= dst_bitmap;           // Get dst_idx bit
  dst_bit >>= dst_idx;
  dst_bit <<= src_idx;
  return src_bitmap ^= dst_bit;
}

void Graph::expand(Pos pos, bool left, GateType target_rotation,
                   std::unordered_set<Pos, PosHash> &covered,
                   std::unordered_map<int, Pos> &anchor_point,
                   std::unordered_map<Pos, int, PosHash> pos_to_qubits,
                   std::queue<int> &todo_qubits) {
  covered.insert(pos);
  while (true) {
    if (!move_forward(pos, left))
      return;
    if (pos.op.ptr->tp == GateType::cx) {
      // Insert the other side of cnot to anchor_points
      if (anchor_point.find(pos_to_qubits[Pos(pos.op, pos.idx ^ 1)]) ==
          anchor_point.end()) {
        anchor_point[pos_to_qubits[Pos(pos.op, pos.idx ^ 1)]] =
            Pos(pos.op, pos.idx ^ 1);
        todo_qubits.push(pos_to_qubits[Pos(pos.op, pos.idx ^ 1)]);
      }
      covered.insert(pos);
    } else if (moveable(pos.op.ptr->tp)) {
      covered.insert(pos);
      continue;
    } else {
      break;
    }
  }
}

bool Graph::move_forward(Pos &pos, bool left) {
  if (left) {
    if (inEdges.find(pos.op) == inEdges.end())
      return false;
    else {
      auto in_edges = inEdges[pos.op];
      for (const auto &edge : in_edges) {
        if (edge.dstIdx == pos.idx) {
          pos.op = edge.srcOp;
          pos.idx = edge.srcIdx;
          return true;
        }
      }
    }
  } else {
    if (outEdges.find(pos.op) == outEdges.end()) {
      return false;
    } else {
      auto out_edges = outEdges[pos.op];
      for (const auto &edge : out_edges) {
        if (edge.srcIdx == pos.idx) {
          pos.op = edge.dstOp;
          pos.idx = edge.dstIdx;
          return true;
        }
      }
      return false; // Output qubit
    }
  }
  assert(false); // Should not reach here
}

bool Graph::moveable(GateType tp) {
  if (tp == GateType::cx || tp == GateType::x || tp == GateType::rz ||
      tp == GateType::u1)
    return true;
  return false;
}

void Graph::explore(Pos pos, bool left,
                    std::unordered_set<Pos, PosHash> &covered) {
  while (true) {
    if (covered.find(pos) == covered.end())
      return;
    if (pos.op.ptr->tp == GateType::cx && pos.idx == 1 &&
        covered.find(Pos(pos.op, 0)) == covered.end()) {
      // pos is the target qubit of a cnot
      remove(pos, left, covered);
    } else {
      if (!move_forward(pos, left)) {
        return;
      }
    }
  }
}

void Graph::remove(Pos pos, bool left,
                   std::unordered_set<Pos, PosHash> &covered) {
  if (covered.find(pos) == covered.end())
    return;
  covered.erase(pos);
  if (pos.op.ptr->tp == GateType::cx &&
      pos.idx == 0) /*pos is the control qubit of a cnot*/
    remove(Pos(pos.op, 1), left, covered);
  if (!move_forward(pos, left))
    return;
  remove(pos, left, covered);
}

bool Graph::merge_2_rotation_op(Op op_0, Op op_1) {
  // Marge rotation op_1 to rotation op_0
  int num_qubits = op_0.ptr->get_num_qubits();
  int num_params = op_0.ptr->get_num_parameters();

  std::map<int, Op> param_idx_2_op_0;
  std::map<int, Op> param_idx_2_op_1;

  assert(inEdges.find(op_0) != inEdges.end());
  assert(inEdges.find(op_1) != inEdges.end());
  auto input_edges_0 = inEdges[op_0];
  for (auto it = input_edges_0.begin(); it != input_edges_0.end(); ++it) {
    auto edge_0 = *it;
    if (edge_0.dstIdx >= num_qubits) {
      param_idx_2_op_0[edge_0.dstIdx] = edge_0.srcOp;
    }
  }
  auto input_edges_1 = inEdges[op_1];
  for (auto it = input_edges_1.begin(); it != input_edges_1.end(); ++it) {
    auto edge_1 = *it;
    if (edge_1.dstIdx >= num_qubits) {
      // Which means that it is a parameter input
      param_idx_2_op_1[edge_1.dstIdx] = edge_1.srcOp;
    }
  }
  for (int i = num_qubits; i < num_qubits + num_params; ++i) {
    if (constant_param_values.find(param_idx_2_op_0[i]) !=
            constant_param_values.end() &&
        constant_param_values.find(param_idx_2_op_1[i]) !=
            constant_param_values.end()) {
      // Index i parameter at both Ops are constant
      ParamType sum = constant_param_values[param_idx_2_op_0[i]] +
                      constant_param_values[param_idx_2_op_1[i]];
      remove_node(param_idx_2_op_0[i]);
      remove_node(param_idx_2_op_1[i]);
      Op new_constant_op(context->next_global_unique_id(),
                         context->get_gate(GateType::input_param));
      add_edge(new_constant_op, op_0, 0, i);
      constant_param_values[new_constant_op] = sum;
    } else {
      // Add a add gate
      Op new_add_op(context->next_global_unique_id(),
                    context->get_gate(GateType::add));
      add_edge(param_idx_2_op_0[i], new_add_op, 0, 0);
      add_edge(param_idx_2_op_1[i], new_add_op, 0, 1);
      add_edge(new_add_op, op_0, 0, i);
      remove_edge(param_idx_2_op_0[i], op_0);
      remove_edge(param_idx_2_op_1[i], op_1);
    }
  }
  remove_node(op_1);
  return true;
}

void Graph::rotation_merging(GateType target_rotation) {
  // Step 1: calculate the bitmask of each operator
  std::unordered_map<Pos, uint64_t, PosHash> bitmasks;
  std::unordered_map<Pos, int, PosHash> pos_to_qubits;
  std::queue<Op> todos;

  // For all input_qubits, initialize its bitmap, and assign it a idx
  for (const auto &it : outEdges) {
    if (it.first.ptr->tp == GateType::input_qubit) {
      todos.push(it.first);
      int qubit_idx = input_qubit_op_2_qubit_idx[it.first];
      bitmasks[Pos(it.first, 0)] = 1 << qubit_idx;
      pos_to_qubits[Pos(it.first, 0)] = qubit_idx;
    } else if (it.first.ptr->tp == GateType::input_param) {
      todos.push(it.first);
    }
  }

  // Construct in-degree map
  std::map<Op, size_t> op_in_edges_cnt;
  for (auto it = inEdges.begin(); it != inEdges.end(); ++it) {
    op_in_edges_cnt[it->first] = it->second.size();
  }

  // Traverse the graph with topological order
  // Construct the bitmap for all position
  while (!todos.empty()) {
    auto op = todos.front();
    todos.pop();
    // Explore the outEdges of op
    if (op.ptr->tp == GateType::cx) {
      auto in_edge_list = inEdges[op];
      std::vector<Pos> pos_list(2); // Two inputs for cx gate
      for (const auto &edge : in_edge_list) {
        pos_list[edge.dstIdx] = Pos(edge.srcOp, edge.srcIdx);
      }
      bitmasks[Pos(op, 0)] = bitmasks[pos_list[0]];
      bitmasks[Pos(op, 1)] = bitmasks[pos_list[0]] ^ bitmasks[pos_list[1]];
      //    xor_bitmap(bitmasks[pos_list[1]],
      //    pos_to_qubits[pos_list[1]],
      //               bitmasks[pos_list[0]],
      //               pos_to_qubits[pos_list[0]]);
      pos_to_qubits[Pos(op, 0)] = pos_to_qubits[pos_list[0]];
      pos_to_qubits[Pos(op, 1)] = pos_to_qubits[pos_list[1]];
    } else if (op.ptr->tp != GateType::input_qubit &&
               op.ptr->tp != GateType::input_param) {
      auto in_edge_list = inEdges[op];
      int num_qubits = op.ptr->get_num_qubits();
      std::vector<Pos> pos_list(num_qubits);
      for (const auto &edge : in_edge_list) {
        if (edge.dstIdx < num_qubits) {
          pos_list[edge.dstIdx] = Pos(edge.srcOp, edge.srcIdx);
        }
      }
      for (int i = 0; i < num_qubits; ++i) {
        bitmasks[Pos(op, i)] = bitmasks[pos_list[i]];
        pos_to_qubits[Pos(op, i)] = pos_to_qubits[pos_list[i]];
      }
    }

    if (outEdges.find(op) != outEdges.end()) {
      std::set<Edge, EdgeCompare> list = outEdges[op];
      std::set<Edge, EdgeCompare>::const_iterator it2;
      for (it2 = list.begin(); it2 != list.end(); it2++) {
        auto e = *it2;
        op_in_edges_cnt[e.dstOp]--;
        if (op_in_edges_cnt[e.dstOp] == 0) {
          todos.push(e.dstOp);
        }
      }
    }
  }

  // Step 2: Propagate all CNOTs
  std::queue<Op> todo_cx;
  std::unordered_set<Op, OpHash> visited_cx;
  for (const auto &it : inEdges)
    if (it.first.ptr->tp == GateType::cx) {
      todo_cx.push(it.first);
    }
  while (!todo_cx.empty()) {
    const auto cx = todo_cx.front();
    todo_cx.pop();
    if (visited_cx.find(cx) != visited_cx.end())
      continue;
    std::unordered_map<int, Pos> anchor_point;
    std::queue<int> todo_qubits;
    std::unordered_set<Pos, PosHash> covered;
    anchor_point[pos_to_qubits[Pos(cx, 0)]] = Pos(cx, 0);
    anchor_point[pos_to_qubits[Pos(cx, 1)]] = Pos(cx, 1);
    todo_qubits.push(pos_to_qubits[Pos(cx, 0)]);
    todo_qubits.push(pos_to_qubits[Pos(cx, 1)]);
    while (!todo_qubits.empty()) {
      int qid = todo_qubits.front();
      todo_qubits.pop();
      expand(anchor_point[qid], true, target_rotation, covered, anchor_point,
             pos_to_qubits, todo_qubits); // expand left
      expand(anchor_point[qid], false, target_rotation, covered, anchor_point,
             pos_to_qubits,
             todo_qubits); // expand right
    }

    // Step 3: deal with partial cnot
    for (const auto &it : anchor_point) {
      auto pos = it.second;
      explore(pos, true, covered);
      explore(pos, false, covered);
    }

    // Step 4: merge rotations with the same bitmasks on the same qubit
    std::unordered_map<
        int, std::unordered_map<uint64_t, std::unordered_set<Pos, PosHash>>>
        qubit_2_bm_2_pos;
    for (const auto &pos : covered) {
      if (pos.op.ptr->tp == GateType::cx) {
        visited_cx.insert(pos.op);
      }
      if (pos.op.ptr->tp == target_rotation) {
        int qubit_idx = pos_to_qubits[pos];
        auto bm = bitmasks[pos];
        if (qubit_2_bm_2_pos.find(qubit_idx) == qubit_2_bm_2_pos.end()) {
          qubit_2_bm_2_pos[qubit_idx];
        }
        if (qubit_2_bm_2_pos[qubit_idx].find(bm) ==
            qubit_2_bm_2_pos[qubit_idx].end()) {
          qubit_2_bm_2_pos[qubit_idx][bm];
        }
        if (qubit_2_bm_2_pos[qubit_idx][bm].find(pos) ==
            qubit_2_bm_2_pos[qubit_idx][bm].end()) {
          qubit_2_bm_2_pos[qubit_idx][bm].insert(pos);
        }
      }
    }

    for (const auto &it_0 : qubit_2_bm_2_pos) {
      for (const auto &it_1 : it_0.second) {
        auto &pos_set = it_1.second;
        assert(pos_set.size() >= 1);
        Pos first;
        bool is_first = true;
        for (auto pos : pos_set) {
          if (is_first) {
            first = pos;
            is_first = false;
          } else {
            merge_2_rotation_op(first.op, pos.op);
            // std::cout << "merging op " << gate_type_name(first.op.ptr->tp)
            //           << "(" << first.op.guid << ")"
            //           << " and " << gate_type_name(pos.op.ptr->tp) << "("
            //           << pos.op.guid << ")" << std::endl;
          }
        }

        auto op = first.op;
        auto in_edges = inEdges[op];
        int num_qubits = op.ptr->get_num_qubits();
        bool all_param_is_0 = true;
        for (auto edge : in_edges) {
          if (edge.dstIdx >= num_qubits) {
            if (constant_param_values.find(edge.srcOp) ==
                    constant_param_values.end() ||
                !equal_to_2k_pi(constant_param_values[edge.srcOp])) {
              all_param_is_0 = false;
              break;
            }
          }
        }
        if (all_param_is_0) {
          for (auto edge : in_edges) {
            if (edge.dstIdx >= num_qubits) {
              remove_node(edge.srcOp);
            }
          }
          remove_node(op);
          //   std::cout << "eliminating op " << gate_type_name(op.ptr->tp) <<
          //   "("
          //             << op.guid << ")" << std::endl;
        }
      }
    }
  }
  constant_and_rotation_elimination();
}

size_t Graph::get_num_qubits() const {
  return input_qubit_op_2_qubit_idx.size();
}

void Graph::print_qubit_ops() {
  std::unordered_map<Pos, int, PosHash> pos_to_qubits;
  std::queue<Op> todos;
  for (const auto &it : outEdges) {
    if (it.first.ptr->tp == GateType::input_qubit) {
      todos.push(it.first);
      int qubit_idx = input_qubit_op_2_qubit_idx[it.first];
      pos_to_qubits[Pos(it.first, 0)] = qubit_idx;
    } else if (it.first.ptr->tp == GateType::input_param) {
      todos.push(it.first);
    }
  }
  // Construct in-degree map
  std::map<Op, size_t> op_in_edges_cnt;
  for (auto it = inEdges.begin(); it != inEdges.end(); ++it) {
    op_in_edges_cnt[it->first] = it->second.size();
  }

  std::map<int, std::vector<int>> qubit_2_op_list;
  int circuit_qubit_num = get_num_qubits();
  for (int i = 0; i < circuit_qubit_num; ++i) {
    qubit_2_op_list[i];
  }

  while (!todos.empty()) {
    auto op = todos.front();
    todos.pop();

    if (op.ptr->tp != GateType::input_qubit &&
        op.ptr->tp != GateType::input_param) {
      int num_qubits = op.ptr->get_num_qubits();
      assert(inEdges.find(op) != inEdges.end());
      auto in_edges = inEdges[op];
      for (auto edge : in_edges) {
        if (edge.dstIdx < num_qubits) {
          int qid = pos_to_qubits[Pos(edge.srcOp, edge.srcIdx)];
          pos_to_qubits[Pos(op, edge.dstIdx)] = qid;
          qubit_2_op_list[qid].push_back(op.guid);
        }
      }
    }

    if (outEdges.find(op) != outEdges.end()) {
      std::set<Edge, EdgeCompare> list = outEdges[op];
      std::set<Edge, EdgeCompare>::const_iterator it2;
      for (it2 = list.begin(); it2 != list.end(); it2++) {
        auto e = *it2;
        op_in_edges_cnt[e.dstOp]--;
        if (op_in_edges_cnt[e.dstOp] == 0) {
          todos.push(e.dstOp);
        }
      }
    }
  }
  for (auto it : qubit_2_op_list) {
    int qid = it.first;
    std::cout << qid << ":\t";
    for (auto op_guid : qubit_2_op_list[qid]) {
      std::cout << op_guid << " ";
    }
    std::cout << std::endl;
  }
}

void Graph::to_qasm(const std::string &save_filename, bool print_result,
                    bool print_guid) const {
  std::ofstream ofs(save_filename);
  ofs << to_qasm(print_result, print_guid);
}

std::string Graph::to_qasm(bool print_result, bool print_guid) const {
  std::ostringstream o;
  std::map<float, std::string> constant_2_pi;
  std::vector<float> multiples;
  for (int i = 1; i <= 8; ++i) {
    multiples.push_back(i * 0.25);
    multiples.push_back(-i * 0.25);
  }
  multiples.push_back(0);
  for (auto f : multiples) {
    constant_2_pi[f * PI] = "pi*" + std::to_string(f);
  }

  o << "OPENQASM 2.0;" << std::endl;
  o << "include \"qelib1.inc\";" << std::endl;
  o << "qreg q[" << get_num_qubits() << "];" << std::endl;

  std::unordered_map<Pos, int, PosHash> pos_to_qubits;
  std::queue<Op> todos;
  for (const auto &it : outEdges) {
    if (it.first.ptr->tp == GateType::input_qubit) {
      todos.push(it.first);
      int qubit_idx = input_qubit_op_2_qubit_idx.find(it.first)->second;
      pos_to_qubits[Pos(it.first, 0)] = qubit_idx;
    } else if (it.first.ptr->tp == GateType::input_param) {
      todos.push(it.first);
    }
  }

  // Construct in-degree map
  std::map<Op, size_t> op_in_edges_cnt;
  for (auto it = inEdges.begin(); it != inEdges.end(); ++it) {
    op_in_edges_cnt[it->first] = it->second.size();
  }

  while (!todos.empty()) {
    auto op = todos.front();
    todos.pop();

    if (op.ptr->tp != GateType::input_qubit &&
        op.ptr->tp != GateType::input_param) {
      assert(op.ptr->is_quantum_gate()); // Should not have any
                                         // arithmetic gates
      std::ostringstream iss;
      iss << gate_type_name(op.ptr->tp);
      int num_qubits = op.ptr->get_num_qubits();
      auto in_edges = inEdges.find(op)->second;
      // Maintain pos_to_qubits
      if (op.ptr->is_parametrized_gate()) {
        iss << '(';
        assert(inEdges.find(op) != inEdges.end());
        int num_params = op.ptr->get_num_parameters();
        std::vector<ParamType> param_values(num_params);
        for (auto edge : in_edges) {
          // Print parameters
          if (edge.dstIdx >= num_qubits) {
            // Parameter inputs
            assert(constant_param_values.find(edge.srcOp) !=
                   constant_param_values.end()); // All parameters should be
                                                 // constant
            param_values[edge.dstIdx - num_qubits] =
                constant_param_values.find(edge.srcOp)->second;
          }
        }
        bool first = true;
        for (auto f : param_values) {
          if (first) {
            first = false;
          } else
            iss << ',';
          bool found = false;
          for (auto it : constant_2_pi) {
            if (std::abs(f - it.first) < eps) {
              iss << it.second;
              found = true;
            }
          }
          if (!found) {
            iss << "pi*" << f / PI;
          }
        }
        iss << ')';
      }
      iss << ' ';
      std::vector<int> q_idx(num_qubits);
      for (auto edge : in_edges) {
        if (edge.dstIdx < num_qubits) {
          assert(pos_to_qubits.find(Pos(edge.srcOp, edge.srcIdx)) !=
                 pos_to_qubits.end());
          q_idx[edge.dstIdx] = pos_to_qubits[Pos(edge.srcOp, edge.srcIdx)];
          pos_to_qubits[Pos(op, edge.dstIdx)] =
              pos_to_qubits[Pos(edge.srcOp, edge.srcIdx)];
        }
      }
      bool first = true;
      for (auto idx : q_idx) {
        if (first)
          first = false;
        else
          iss << ',';
        iss << "q[" << idx << ']';
      }
      if (print_guid)
        iss << "; # guid = " << op.guid << std::endl;
      else
        iss << ';' << std::endl;
      o << iss.str();
    }

    if (outEdges.find(op) != outEdges.end()) {
      std::set<Edge, EdgeCompare> list = outEdges.find(op)->second;
      std::set<Edge, EdgeCompare>::const_iterator it2;
      for (it2 = list.begin(); it2 != list.end(); it2++) {
        auto e = *it2;
        op_in_edges_cnt[e.dstOp]--;
        if (op_in_edges_cnt[e.dstOp] == 0) {
          todos.push(e.dstOp);
        }
      }
    }
  }
  const std::string ostr(o.str());
  if (print_result)
    std::cout << ostr;
  return ostr;
}

template <class _CharT, class _Traits>
std::shared_ptr<Graph>
Graph::_from_qasm_stream(Context *ctx,
                         std::basic_istream<_CharT, _Traits> &qasm_stream) {

  std::shared_ptr<Graph> graph(new Graph(ctx));
  std::string line;
  GateType gate_type;
  std::vector<Pos> pos_on_qubits;
  std::unordered_map<std::string, size_t> qreg_name_2_start_idx;
  size_t total_num_qubits = 0;
  while (std::getline(qasm_stream, line)) {
    // repleace comma with space
    find_and_replace_all(line, ",", " ");
    find_and_replace_all(line, "(", " ");
    find_and_replace_all(line, ")", " ");
    // ignore semicolon at the end
    find_and_replace_all(line, ";", "");
    std::stringstream ss(line);
    std::string command;
    std::getline(ss, command, ' ');
    if (command == "//") {
      continue; // comment, ignore this line
    } else if (command == "") {
      continue; // empty line, ignore this line
    } else if (command == "OPENQASM") {
      continue; // header, ignore this line
    } else if (command == "include") {
      continue; // header, ignore this line
    } else if (command == "barrier") {
      continue; // file end, ignore this line
    } else if (command == "measure") {
      continue; // file end, ignore this line
    } else if (command == "creg") {
      continue; // ignore this line
    } else if (command == "qreg") {
      std::string token;
      getline(ss, token, ' ');
      std::string qreg_name = token.substr(0, token.find('['));
      qreg_name_2_start_idx[qreg_name] = total_num_qubits;
      size_t num_qubits = string_to_number(token);
      pos_on_qubits.resize(total_num_qubits + num_qubits);
      for (int i = total_num_qubits; i < total_num_qubits + num_qubits; ++i) {
        auto op = graph->add_qubit(i);
        pos_on_qubits[i] = Pos(op, 0);
        // Construct input_qubit_op_2_qubit_idx
        graph->input_qubit_op_2_qubit_idx[op] = i;
      }
      total_num_qubits += num_qubits;
      assert(!ss.good());
    } else if (is_gate_string(command, gate_type)) {
      Gate *gate = graph->context->get_gate(gate_type);
      if (!gate) {
        std::cerr << "Unsupported gate in current context: " << command
                  << std::endl;
        return nullptr;
      }
      if (gate->is_parametrized_gate()) {
        auto op = graph->new_gate(gate_type);
        auto num_qubits = graph->context->get_gate(gate_type)->num_qubits;
        auto num_params = graph->context->get_gate(gate_type)->num_parameters;
        for (int i = 0; i < num_params; ++i) {
          assert(ss.good());
          std::string token;
          ss >> token;
          // Currently only support the format of
          // pi*0.123,
          // 0.123*pi,
          // 0.123*pi/2,
          // 0.123
<<<<<<< HEAD
=======
          // pi/2
>>>>>>> 48926e37
          // pi
          ParamType p;
          bool negative = token[0] == '-';
          if (negative)
            token = token.substr(1);
          if (token.find("pi") == 0) {
            if (token == "pi") {
              // pi
              p = PI;
            } else {
              auto d = token.substr(3, std::string::npos);
              if (token[2] == '*') {
                // pi*0.123
                p = std::stod(d) * PI;
<<<<<<< HEAD
              } else {
                // pi/2
                p = PI / std::stod(d);
=======
              } else if (token[2] == '/') {
                // pi/2
                p = PI / std::stod(d);
              } else {
                std::cerr << "Unsupported parameter format: " << token
                          << std::endl;
                assert(false);
>>>>>>> 48926e37
              }
            }
          } else if (token.find("pi") != std::string::npos) {
            // 0.123*pi
            auto d = token.substr(0, token.find("*"));
            p = std::stod(d) * PI;
            if (token.find("/") != std::string::npos) {
              // 0.123*pi/2
              p = p / std::stod(token.substr(token.find("/") + 1));
            }
          } else {
            // 0.123
            p = std::stod(token);
          }
          if (negative)
            p = -p;
          auto src_op = graph->add_parameter(p);
          int src_idx = 0;
          auto dst_op = op;
          auto dst_idx = num_qubits + i;
          graph->add_edge(src_op, dst_op, src_idx, dst_idx);
        }
        for (int i = 0; i < num_qubits; ++i) {
          assert(ss.good());
          std::string token;
          ss >> token;
          std::string qreg_name = token.substr(0, token.find('['));
          size_t qubit_idx_in_qreg = string_to_number(token);
          size_t qubit_idx =
              qubit_idx_in_qreg + qreg_name_2_start_idx[qreg_name];
          if (qubit_idx != -1) {
            auto src_op = pos_on_qubits[qubit_idx].op;
            auto src_idx = pos_on_qubits[qubit_idx].idx;
            auto dst_op = op;
            auto dst_idx = i;
            graph->add_edge(src_op, dst_op, src_idx, dst_idx);
            pos_on_qubits[qubit_idx] = Pos(dst_op, dst_idx);
          } else
            return nullptr;
        }
      } else if (gate->is_quantum_gate()) {
        auto op = graph->new_gate(gate_type);
        auto num_qubits = graph->context->get_gate(gate_type)->num_qubits;
        for (int i = 0; i < num_qubits; ++i) {
          assert(ss.good());
          std::string token;
          ss >> token;
          std::string qreg_name = token.substr(0, token.find('['));
          size_t qubit_idx_in_qreg = string_to_number(token);
          size_t qubit_idx =
              qubit_idx_in_qreg + qreg_name_2_start_idx[qreg_name];
          if (qubit_idx != -1) {
            auto src_op = pos_on_qubits[qubit_idx].op;
            auto src_idx = pos_on_qubits[qubit_idx].idx;
            auto dst_op = op;
            auto dst_idx = i;
            graph->add_edge(src_op, dst_op, src_idx, dst_idx);
            pos_on_qubits[qubit_idx] = Pos(dst_op, dst_idx);
          } else
            return nullptr;
        }
      }
    } else {
      std::cout << "Unknown gate: " << command << std::endl;
      assert(false);
    }
  }

  graph->_construct_pos_2_logical_qubit();
  return graph;
}

std::shared_ptr<Graph> Graph::from_qasm_file(Context *ctx,
                                             const std::string &filename) {
  std::ifstream fin;
  fin.open(filename, std::ifstream::in);
  if (!fin.is_open()) {
    std::cerr << "Failed to open " << filename << std::endl;
    return nullptr;
  }
  auto graph = _from_qasm_stream(ctx, fin);
  fin.close();
  return graph;
}

std::shared_ptr<Graph> Graph::from_qasm_str(Context *ctx,
                                            const std::string qasm_str) {
  std::stringstream sstream(qasm_str);
  return _from_qasm_stream(ctx, sstream);
}

void Graph::draw_circuit(const std::string &src_file_name,
                         const std::string &save_filename) {

  system(("python python/draw_graph.py " + src_file_name + " " + save_filename)
             .c_str());
}

std::shared_ptr<Graph>
Graph::greedy_optimize(Context *ctx, const std::string &equiv_file_name,
                       bool print_message,
                       std::function<float(Graph *)> cost_function) {
  if (cost_function == nullptr) {
    cost_function = [](Graph *graph) { return graph->total_cost(); };
  }

  EquivalenceSet eqs;
  // Load equivalent dags from file
  if (!eqs.load_json(ctx, equiv_file_name)) {
    std::cout << "Failed to load equivalence file \"" << equiv_file_name
              << "\"." << std::endl;
    assert(false);
  }

  auto original_cost = cost_function(this);

  // Get xfers that strictly reduce the cost from the ECC set
  auto eccs = eqs.get_all_equivalence_sets();
  std::vector<GraphXfer *> xfers;
  for (const auto &ecc : eccs) {
    const int ecc_size = (int)ecc.size();
    std::vector<Graph> graphs;
    std::vector<int> graph_cost;
    graphs.reserve(ecc_size);
    graph_cost.reserve(ecc_size);
    for (auto &circuit : ecc) {
      graphs.emplace_back(ctx, circuit);
      graph_cost.emplace_back(cost_function(&graphs.back()));
    }
    int representative_id =
        (int)(std::min_element(graph_cost.begin(), graph_cost.end()) -
              graph_cost.begin());
    for (int i = 0; i < ecc_size; i++) {
      if (graph_cost[i] != graph_cost[representative_id]) {
        auto xfer = GraphXfer::create_GraphXfer(ctx, ecc[i],
                                                ecc[representative_id], false);
        if (xfer != nullptr) {
          xfers.push_back(xfer);
        }
      }
    }
  }
  if (print_message) {
    std::cout << "greedy_optimize(): Number of xfers that reduce cost: "
              << xfers.size() << std::endl;
  }

  std::shared_ptr<Graph> optimized_graph = std::make_shared<Graph>(*this);
  bool optimized_in_this_iteration;
  std::vector<Op> all_nodes;
  optimized_graph->topology_order_ops(all_nodes);
  do {
    optimized_in_this_iteration = false;
    for (auto xfer : xfers) {
      bool optimized_this_xfer;
      do {
        optimized_this_xfer = false;
        for (auto const &node : all_nodes) {
          auto new_graph = optimized_graph->apply_xfer(
              xfer, node, context->has_parameterized_gate());
          if (new_graph) {
            optimized_graph.swap(new_graph);
            // Update the wires after applying a transformation.
            all_nodes.clear();
            optimized_graph->topology_order_ops(all_nodes);
            optimized_this_xfer = true;
            optimized_in_this_iteration = true;
            // Since |all_nodes| has changed, we cannot continue this loop.
            break;
          }
        }
      } while (optimized_this_xfer);
    }
  } while (optimized_in_this_iteration);

  auto optimized_cost = cost_function(optimized_graph.get());

  if (print_message) {
    std::cout << "greedy_optimize(): cost optimized from " << original_cost
              << " to " << optimized_cost << std::endl;
  }

  return optimized_graph;
}

std::shared_ptr<Graph> Graph::optimize_legacy(
    float alpha, int budget, bool print_subst, Context *ctx,
    const std::string &equiv_file_name, bool use_simulated_annealing,
    bool enable_early_stop, bool use_rotation_merging_in_searching,
    GateType target_rotation, std::string circuit_name, int timeout) {
  EquivalenceSet eqs;
  // Load equivalent dags from file
  auto start = std::chrono::steady_clock::now();
  if (!eqs.load_json(ctx, equiv_file_name)) {
    std::cerr << "Failed to load equivalence file: " << equiv_file_name
              << std::endl;
    exit(1);
  }
  auto end = std::chrono::steady_clock::now();
  //   std::cout << std::dec << eqs.num_equivalence_classes()
  //             << " classes of equivalences with " << eqs.num_total_dags()
  //             << " DAGs are loaded in "
  //             <<
  //             (double)std::chrono::duration_cast<std::chrono::milliseconds>(
  //                    end - start)
  //                        .count() /
  //                    1000.0
  //             << " seconds." << std::endl;

  std::vector<GraphXfer *> xfers;
  for (const auto &equiv_set : eqs.get_all_equivalence_sets()) {
    bool first = true;
    CircuitSeq *first_dag = nullptr;
    for (const auto &dag : equiv_set) {
      if (first) {
        // Used raw pointer according to the GraphXfer API
        // May switch to smart pointer later
        first_dag = new CircuitSeq(*dag);
        first = false;
      } else {
        CircuitSeq *other_dag = new CircuitSeq(*dag);
        // first_dag is src, others are dst
        // if (first_dag->get_num_gates() !=
        // other_dag->get_num_gates()) {
        //   std::cout << first_dag->get_num_gates() << " "
        //             << other_dag->get_num_gates() << "; ";
        // }
        auto first_2_other =
            GraphXfer::create_GraphXfer(ctx, first_dag, other_dag);
        // first_dag is dst, others are src
        auto other_2_first =
            GraphXfer::create_GraphXfer(ctx, other_dag, first_dag);
        if (first_2_other != nullptr)
          xfers.push_back(first_2_other);
        if (other_2_first != nullptr)
          xfers.push_back(other_2_first);
        delete other_dag;
      }
    }
    delete first_dag;
  }

  //   std::cout << "Number of different transfers is " << xfers.size() << "."
  //             << std::endl;

  int counter = 0;
  int maxNumOps = inEdges.size();

  std::priority_queue<std::shared_ptr<Graph>,
                      std::vector<std::shared_ptr<Graph>>, GraphCompare>
      candidates;
  std::set<size_t> hashmap;
  std::shared_ptr<Graph> bestGraph(new Graph(*this));
  float bestCost = total_cost();
  candidates.push(std::shared_ptr<Graph>(new Graph(*this)));
  hashmap.insert(hash());
  std::vector<GraphXfer *> good_xfers;

  //   printf("\n        ===== Start Cost-Based Backtracking Search =====\n");
  start = std::chrono::steady_clock::now();
  // TODO: add optional rotation merging in sa
  if (use_simulated_annealing) {
    const double kSABeginTemp = bestCost;
    const double kSAEndTemp = kSABeginTemp / 1e6;
    const double kSACoolingFactor = 1.0 - 1e-1;
    const int kNumKeepGraph = 20;
    constexpr bool always_run_rotation_merging = true;
    const double kRunRotationMergingRate = -1;
    constexpr bool always_delete_original_circuit = true;
    const double kDeleteOriginalCircuitRate = -1;
    // <cost, graph>
    std::vector<std::pair<float, std::shared_ptr<Graph>>> sa_candidates;
    sa_candidates.reserve(kNumKeepGraph);
    sa_candidates.emplace_back(bestCost, this);
    int num_iteration = 0;
    std::cout << "Begin simulated annealing with " << xfers.size() << " xfers."
              << std::endl;
    for (double T = kSABeginTemp; T > kSAEndTemp; T *= kSACoolingFactor) {
      num_iteration++;
      hashmap.clear();
      std::vector<std::pair<float, std::shared_ptr<Graph>>> new_candidates;
      new_candidates.reserve(sa_candidates.size() * xfers.size());
      int num_possible_new_candidates = 0;
      int num_candidates_kept = 0;
      for (auto &candidate : sa_candidates) {
        const auto current_cost = candidate.first;
        std::vector<std::shared_ptr<Graph>> current_new_candidates;
        current_new_candidates.reserve(xfers.size());
        bool stop_search = false;
        for (auto &xfer : xfers) {
          xfer->run(0, candidate.second.get(), current_new_candidates, hashmap,
                    bestCost * alpha, 2 * maxNumOps, enable_early_stop,
                    stop_search);
        }
        num_possible_new_candidates += current_new_candidates.size();
        for (auto &new_candidate : current_new_candidates) {
          if (use_rotation_merging_in_searching &&
              (always_run_rotation_merging ||
               ctx->random_number() <
                   1 - std::exp(kRunRotationMergingRate / T))) {
            new_candidate->rotation_merging(target_rotation);
          }
          const auto new_cost = new_candidate->total_cost();
          if (new_cost < bestCost) {
            bestGraph = new_candidate;
            bestCost = new_cost;
          }
          // Apply the criteria of simulated annealing.
          // Cost is the smaller the better here.
          if (new_cost < current_cost ||
              ctx->random_number() < std::exp((current_cost - new_cost) / T)) {
            // Accept the new candidate.
            new_candidates.emplace_back(new_cost, new_candidate);
          } else {
            new_candidate.reset();
          }
        }
        if (!always_delete_original_circuit &&
            ctx->random_number() < std::exp(kDeleteOriginalCircuitRate / T) &&
            hashmap.find(candidate.second->hash()) == hashmap.end()) {
          // Keep the original candidate.
          new_candidates.emplace_back(candidate);
          hashmap.insert(candidate.second->hash());
          num_candidates_kept++;
        } else {
          if (candidate.second != bestGraph && candidate.second.get() != this) {
            candidate.second.reset();
          }
        }
      }

      // Compute some statistical information to output, can be
      // commented when verbose=false
      const auto num_new_candidates = new_candidates.size();
      if (new_candidates.empty()) {
        std::cout << "No new candidates. Early stopping." << std::endl;
        break;
      }
      assert(!new_candidates.empty());
      auto min_cost = new_candidates[0].first;
      auto max_cost = new_candidates[0].first;
      for (const auto &new_candidate : new_candidates) {
        min_cost = std::min(min_cost, new_candidate.first);
        max_cost = std::max(max_cost, new_candidate.first);
      }

      if (new_candidates.size() > kNumKeepGraph) {
        // Prune some candidates.
        // TODO: make sure the candidates kept are far from each
        // other
        // TODO: use hashmap to avoid keep searching for the same
        // graphs
        std::partial_sort(new_candidates.begin(),
                          new_candidates.begin() + kNumKeepGraph,
                          new_candidates.end());
        for (int i = kNumKeepGraph; i < (int)new_candidates.size(); i++) {
          if (new_candidates[i].second.get() != this &&
              new_candidates[i].second != bestGraph) {
            new_candidates[i].second.reset();
          }
        }
        new_candidates.resize(kNumKeepGraph);
      }
      sa_candidates = std::move(new_candidates);

      std::cout << "Iteration " << num_iteration << ": T = " << std::fixed
                << std::setprecision(2) << T << ", bestcost = " << bestCost
                << ", " << num_candidates_kept << " candidates kept, "
                << num_new_candidates - num_candidates_kept << " out of "
                << num_possible_new_candidates
                << " possible new candidates accepted, cost ranging ["
                << min_cost << ", " << max_cost << "]" << std::endl;
    }
  } else {
    while (!candidates.empty()) {
      auto subGraph = candidates.top();
      if (use_rotation_merging_in_searching) {
        subGraph->rotation_merging(target_rotation);
      }
      candidates.pop();
      if (subGraph->total_cost() < bestCost) {
        bestCost = subGraph->total_cost();
        bestGraph = subGraph;
      }
      if (counter > budget) {
        // TODO: free all remaining candidates when budget exhausted
        //   break;
        ;
      }
      counter++;
      subGraph->constant_and_rotation_elimination();
      end = std::chrono::steady_clock::now();
      if (circuit_name != "")
        std::cout << circuit_name << ": ";
      if ((int)std::chrono::duration_cast<std::chrono::milliseconds>(end -
                                                                     start)
                  .count() /
              1000.0 >
          timeout) {
        std::cout << "Timeout. Program terminated. Best cost is " << bestCost
                  << std::endl;
        bestGraph->constant_and_rotation_elimination();
        return bestGraph;
      }
      fprintf(stdout, "bestCost(%.4lf) candidates(%zu) after %.4lf seconds\n",
              bestCost, candidates.size(),
              (double)std::chrono::duration_cast<std::chrono::milliseconds>(
                  end - start)
                      .count() /
                  1000.0);
      fflush(stdout);

      //   std::vector<Graph *> new_candidates;
      bool stop_search = false;
      for (auto &xfer : xfers) {
        std::vector<std::shared_ptr<Graph>> new_candidates;
        xfer->run(0, subGraph.get(), new_candidates, hashmap, bestCost * alpha,
                  2 * maxNumOps, enable_early_stop, stop_search);
        // auto front_gate_count = candidates.top()->gate_count();
        for (auto &candidate : new_candidates) {
          candidates.push(candidate);
        }
        // auto new_front_gate_count = candidates.top()->gate_count();
        // if (new_front_gate_count < front_gate_count) {
        //   good_xfers.push_back(xfer);
        //   }
      }
    }
  }
  //   printf("        ===== Finish Cost-Based Backtracking Search =====\n\n");
  // Print results
  //   std::map<Op, std::set<Edge, EdgeCompare>, OpCompare>::iterator it;
  //   for (it = bestGraph->inEdges.begin(); it !=
  //   bestGraph->inEdges.end();
  //   ++it) {
  // 	std::cout << gate_type_name(it->first.ptr->tp) << std::endl;
  //   }
  bestGraph->constant_and_rotation_elimination();
  return bestGraph;
} // namespace quartz

std::shared_ptr<Graph>
Graph::optimize(Context *ctx, const std::string &equiv_file_name,
                const std::string &circuit_name, bool print_message,
                std::function<float(Graph *)> cost_function,
                double cost_upper_bound, int timeout) {
  if (cost_function == nullptr) {
    cost_function = [](Graph *graph) { return graph->total_cost(); };
  }

  EquivalenceSet eqs;
  // Load equivalent dags from file
  if (!eqs.load_json(ctx, equiv_file_name)) {
    std::cout << "Failed to load equivalence file \"" << equiv_file_name
              << "\"." << std::endl;
    assert(false);
  }

  // Get xfer from the equivalent set
  auto eccs = eqs.get_all_equivalence_sets();
  std::vector<GraphXfer *> xfers;
  for (const auto &ecc : eccs) {
    CircuitSeq *representative = ecc.front();
    /*int representative_depth = representative->get_circuit_depth();
    for (auto &circuit : ecc) {
      int circuit_depth = circuit->get_circuit_depth();
      if (circuit_depth < representative_depth) {
        representative = circuit;
        representative_depth = circuit_depth;
      }
    }*/
    for (auto &circuit : ecc) {
      if (circuit != representative) {
        auto xfer =
            GraphXfer::create_GraphXfer(ctx, circuit, representative, false);
        if (xfer != nullptr) {
          xfers.push_back(xfer);
        }
        xfer = GraphXfer::create_GraphXfer(ctx, representative, circuit, false);
        if (xfer != nullptr) {
          xfers.push_back(xfer);
        }
      }
    }
  }
  if (print_message) {
    std::cout << "Number of xfers: " << xfers.size() << std::endl;
  }
  if (cost_upper_bound == -1) {
    cost_upper_bound = total_cost() * 1.05;
  }
  auto log_file_name =
      equiv_file_name.substr(0, std::max(0, (int)equiv_file_name.size() - 21)) +
      circuit_name + ".log";
  auto preprocessed_graph =
      greedy_optimize(ctx, equiv_file_name, print_message, cost_function);
  //   return preprocessed_graph->optimize(xfers, cost_upper_bound,
  //   circuit_name,
  //                                       log_file_name, print_message,
  //                                       cost_function, timeout);
  return preprocessed_graph->optimize(xfers, cost_upper_bound, circuit_name, "",
                                      print_message, cost_function, timeout);
}

std::shared_ptr<Graph>
Graph::optimize(const std::vector<GraphXfer *> &xfers, double cost_upper_bound,
                const std::string &circuit_name,
                const std::string &log_file_name, bool print_message,
                std::function<float(Graph *)> cost_function, int timeout) {
  if (cost_function == nullptr) {
    cost_function = [](Graph *graph) { return graph->total_cost(); };
  }
  auto start = std::chrono::steady_clock::now();
  std::priority_queue<std::shared_ptr<Graph>,
                      std::vector<std::shared_ptr<Graph>>, GraphCompare>
      candidates((GraphCompare(cost_function)));
  std::set<size_t> hashmap;
  std::shared_ptr<Graph> best_graph(new Graph(*this));
  auto best_cost = cost_function(this);

  candidates.push(best_graph);
  hashmap.insert(hash());

  int invoke_cnt = 0;

  FILE *fout = nullptr;
  if (print_message) {
    if (!log_file_name.empty()) {
      fout = fopen(log_file_name.c_str(), "w");
    } else {
      fout = stdout;
    }
  }

  // TODO: make these numbers configurable
  constexpr int kMaxNumCandidates = 2000;
  constexpr int kShrinkToNumCandidates = 1000;

  while (!candidates.empty()) {
    auto graph = candidates.top();
    candidates.pop();
    std::vector<Op> all_nodes;
    graph->topology_order_ops(all_nodes);
    for (auto xfer : xfers) {
      for (auto const &node : all_nodes) {
        invoke_cnt++;
        auto new_graph =
            graph->apply_xfer(xfer, node, context->has_parameterized_gate());
        auto end = std::chrono::steady_clock::now();
        if ((int)std::chrono::duration_cast<std::chrono::milliseconds>(end -
                                                                       start)
                    .count() /
                1000.0 >
            timeout) {
          std::cout << "Timeout. Program terminated. Best cost is " << best_cost
                    << std::endl;
          return best_graph;
        }
        if (new_graph == nullptr)
          continue;

        auto new_hash = new_graph->hash();
        auto new_cost = cost_function(new_graph.get());
        if (new_cost > cost_upper_bound)
          continue;
        if (hashmap.find(new_hash) == hashmap.end()) {
          hashmap.insert(new_hash);
          candidates.push(new_graph);
          if (new_cost < best_cost) {
            best_cost = new_cost;
            best_graph = new_graph;
          }
        } else
          continue;
      }
    }
    if (candidates.size() > kMaxNumCandidates) {
      if (print_message) {
        fprintf(fout, "%s: shrink the priority queue with %d candidates.\n",
                circuit_name.c_str(), (int)candidates.size());
      }
      auto shrink_start = std::chrono::steady_clock::now();
      std::priority_queue<std::shared_ptr<Graph>,
                          std::vector<std::shared_ptr<Graph>>, GraphCompare>
          new_candidates((GraphCompare(cost_function)));
      std::map<float, int> cost_count;
      while (!candidates.empty()) {
        auto candidate = candidates.top();
        cost_count[cost_function(candidate.get())]++;
        if (new_candidates.size() < kShrinkToNumCandidates) {
          new_candidates.push(candidate);
        }
        candidates.pop();
      }
      std::swap(candidates, new_candidates);
      auto shrink_end = std::chrono::steady_clock::now();
      if (print_message) {
        fprintf(
            fout,
            "%s: shrank the priority queue to %d candidates in %.3f seconds.\n",
            circuit_name.c_str(), (int)candidates.size(),
            (double)std::chrono::duration_cast<std::chrono::milliseconds>(
                shrink_end - shrink_start)
                    .count() /
                1000.0);
        for (auto &it : cost_count) {
          fprintf(fout, "%d circuits have cost %.2f\n", it.second, it.first);
        }
        fflush(fout);
      }
    }
    auto end = std::chrono::steady_clock::now();
    if (print_message) {
      fprintf(fout,
              "[%s] Best cost: %f\tcandidate number: %d\tafter %.3f seconds.\n",
              circuit_name.c_str(), best_cost, candidates.size(),
              (double)std::chrono::duration_cast<std::chrono::milliseconds>(
                  end - start)
                      .count() /
                  1000.0);
      fflush(fout);
    }
  }
  return best_graph;
}

std::shared_ptr<Graph> Graph::ccz_flip_t(Context *ctx) {
  // Transform ccz to t, an naive solution
  // Simply 1 normal 1 inverse
  auto xfers = GraphXfer::ccz_cx_t_xfer(ctx);
  Graph *graph = this;
  bool flip = false;
  while (true) {
    std::shared_ptr<Graph> new_graph(nullptr);
    if (flip) {
      new_graph = xfers.first->run_1_time(0, graph);
      flip = false;
    } else {
      new_graph = xfers.second->run_1_time(0, graph);
      flip = true;
    }
    if (new_graph.get() == nullptr) {
      return std::shared_ptr<Graph>(graph);
    }
    if (graph != this)
      delete graph;
    graph = new_graph.get();
  }
  assert(false); // Should never reach here
}

std::shared_ptr<Graph> Graph::toffoli_flip_greedy(GateType target_rotation,
                                                  GraphXfer *xfer,
                                                  GraphXfer *inverse_xfer) {
  std::shared_ptr<Graph> temp_graph(new Graph(*this));
  while (true) {
    auto new_graph_0 = xfer->run_1_time(0, temp_graph.get());
    auto new_graph_1 = inverse_xfer->run_1_time(0, temp_graph.get());
    if (new_graph_0.get() == nullptr) {
      assert(new_graph_1.get() == nullptr);
      return temp_graph;
    }
    new_graph_0->rotation_merging(target_rotation);
    new_graph_1->rotation_merging(target_rotation);
    if (new_graph_0->gate_count() <= new_graph_1->gate_count()) {
      temp_graph = new_graph_0;
    } else {
      temp_graph = new_graph_1;
    }
  }
  assert(false); // Should never reach here
}

void Graph::toffoli_flip_greedy_with_trace(GateType target_rotation,
                                           GraphXfer *xfer,
                                           GraphXfer *inverse_xfer,
                                           std::vector<int> &trace) {
  //   std::shared_ptr<Graph> temp_graph(new Graph(*this));
  //   while (true) {
  //     auto new_graph_0 = xfer->run_1_time(0, temp_graph.get());
  //     auto new_graph_1 = inverse_xfer->run_1_time(0, temp_graph.get());
  //     if (new_graph_0.get() == nullptr) {
  //       assert(new_graph_1.get() == nullptr);
  //       return;
  //     }
  //     new_graph_0->rotation_merging(target_rotation);
  //     new_graph_1->rotation_merging(target_rotation);
  //     if (new_graph_0->gate_count() <= new_graph_1->gate_count()) {
  //       temp_graph = new_graph_0;
  //       trace.push_back(0);
  //     } else {
  //       temp_graph = new_graph_1;
  //       trace.push_back(1);
  //     }
  //   }
  //   assert(false); // Should never reach here
  trace.clear();
  std::shared_ptr<Graph> temp_graph(new Graph(*this));
  std::vector<Op> all_ops;
  while (true) {
    all_ops.clear();
    temp_graph->topology_order_ops(all_ops);
    bool has_toffoli = false;
    for (auto op : all_ops) {
      if (temp_graph->xfer_appliable(xfer, op)) {
        assert(temp_graph->xfer_appliable(inverse_xfer, op));
        auto new_graph_0 = temp_graph->apply_xfer(xfer, op);
        auto new_graph_1 = temp_graph->apply_xfer(inverse_xfer, op);
        new_graph_0->rotation_merging(target_rotation);
        new_graph_1->rotation_merging(target_rotation);
        if (new_graph_0->gate_count() <= new_graph_1->gate_count()) {
          temp_graph = new_graph_0;
          trace.push_back(0);
        } else {
          temp_graph = new_graph_1;
          trace.push_back(1);
        }
        has_toffoli = true;
        break;
      }
    }
    if (!has_toffoli) {
      return;
    }
  }
}

std::shared_ptr<Graph>
Graph::toffoli_flip_by_instruction(GateType target_rotation, GraphXfer *xfer,
                                   GraphXfer *inverse_xfer,
                                   std::vector<int> instruction) {
  //   std::shared_ptr<Graph> graph(new Graph(*this));
  //   std::shared_ptr<Graph> new_graph(nullptr);
  //   for (const auto direction : instruction) {
  //     if (direction == 0) {
  //       new_graph = xfer->run_1_time(0, graph.get());
  //     } else {
  //       new_graph = inverse_xfer->run_1_time(0, graph.get());
  //     }
  //     graph = new_graph;
  //   }
  //   return graph;

  std::shared_ptr<Graph> graph(new Graph(*this));
  std::shared_ptr<Graph> new_graph(nullptr);
  std::vector<Op> all_ops;
  for (int i = 0; i < instruction.size();) {
    all_ops.clear();
    graph->topology_order_ops(all_ops);
    for (auto op : all_ops) {
      // the first appliable
      if (xfer_appliable(xfer, op)) {
        assert(xfer_appliable(inverse_xfer, op));
        if (instruction[i] == 0) {
          new_graph = graph->apply_xfer(xfer, op);
        } else {
          new_graph = graph->apply_xfer(inverse_xfer, op);
        }
        graph = new_graph;
        i++;
        break;
      }
    }
  }
  return graph;
}

std::shared_ptr<Graph> Graph::ccz_flip_greedy_rz() {
  auto xfer_pair = GraphXfer::ccz_cx_rz_xfer(context);
  std::vector<int> trace;
  toffoli_flip_greedy_with_trace(GateType::rz, xfer_pair.first,
                                 xfer_pair.second, trace);
  auto graph_ccz_flipped = toffoli_flip_by_instruction(
      GateType::rz, xfer_pair.first, xfer_pair.second, trace);
  return graph_ccz_flipped;
}
// std::shared_ptr<Graph> Graph::ccz_flip_greedy_u1() {}

bool Graph::xfer_appliable(GraphXfer *xfer, Op op) const {
  if (!xfer->can_match(*xfer->srcOps.begin(), op, this)) {
    return false;
  }
  std::unordered_set<OpX *> mapped_opx;
  std::deque<std::pair<OpX *, Op>> opx_op_dq;
  xfer->match(*xfer->srcOps.begin(), op, this);
  mapped_opx.insert(*xfer->srcOps.begin());
  opx_op_dq.push_back(std::make_pair(*xfer->srcOps.begin(), op));
  // If an OpX is mapped to an Op, check whether their corresponding input OpX,
  // input Op, output OpX, output Op can match. Because the source graphs is
  // connected, by doing this we can traverse all wires.
  bool fail = false;
  size_t idx = 0;
  while (idx < opx_op_dq.size()) {
    auto opx_op_pair = opx_op_dq[idx];
    idx++;
    auto opx_ = opx_op_pair.first;
    auto op_ = opx_op_pair.second;
    auto num_input = opx_->inputs.size();
    auto num_output = opx_->outputs.size();
    // Get all input and output Op of op_ in an ordered list
    std::vector<Op> input_ops(num_input, Op::INVALID_OP);
    std::vector<Op> output_ops(num_output, Op::INVALID_OP);
    std::vector<OpX *> output_opxs(num_output, nullptr);
    if (inEdges.find(op_) != inEdges.end()) {
      for (auto &e : inEdges.find(op_)->second) {
        assert((size_t)e.dstIdx < num_input);
        input_ops[e.dstIdx] = e.srcOp;
      }
    }
    for (size_t i = 0; i < num_input; ++i) {
      auto input_opx = opx_->inputs[i].op;
      if (input_opx != nullptr &&
          mapped_opx.find(input_opx) == mapped_opx.end()) {
        if (!xfer->can_match(input_opx, input_ops[i], this)) {
          fail = true;
          break;
        } else {
          xfer->match(input_opx, input_ops[i], this);
          mapped_opx.insert(input_opx);
          opx_op_dq.push_back(std::make_pair(input_opx, input_ops[i]));
        }
      }
    }
    if (fail) {
      break;
    }
    if (outEdges.find(op_) != outEdges.end()) {
      for (auto &e : outEdges.find(op_)->second) {
        assert((size_t)e.srcIdx < num_output);
        output_ops[e.srcIdx] = e.dstOp;
      }
    }
    // Get all output OpX because we don't have output gates in GraphXfer
    for (auto &opx : xfer->srcOps) {
      for (auto &input_tensor : opx->inputs) {
        if (input_tensor.op == opx_) {
          assert((size_t)input_tensor.idx < num_output);
          output_opxs[input_tensor.idx] = opx;
        }
      }
    }
    for (size_t i = 0; i < num_output; ++i) {
      auto output_opx = output_opxs[i];
      if (output_opx != nullptr &&
          mapped_opx.find(output_opx) == mapped_opx.end()) {
        if (!xfer->can_match(output_opx, output_ops[i], this)) {
          fail = true;
          break;
        } else {
          xfer->match(output_opx, output_ops[i], this);
          mapped_opx.insert(output_opx);
          opx_op_dq.push_back(std::make_pair(output_opx, output_ops[i]));
        }
      }
    }
    if (fail) {
      break;
    }
  }
  if (!fail) {
    // Check qubit consistancy
    std::set<int> qubits;
    for (auto it = xfer->mappedInputs.cbegin(); it != xfer->mappedInputs.cend();
         ++it) {
      if (it->second.first.ptr->is_quantum_gate() ||
          it->second.first.ptr->tp == GateType::input_qubit) {
        // Only check inputs on a qubit
        // Excluding input_param gates and arithmetic gates
        Pos p = Pos(it->second.first, it->second.second);
        auto q = pos_2_logical_qubit.find(p)->second;
        if (qubits.find(q) != qubits.end()) {
          fail = true;
          break;
        } else {
          qubits.insert(q);
        }
      }
    }
  }
  if (!fail) {
    for (auto dst_it = xfer->dstOps.cbegin(); dst_it != xfer->dstOps.cend();
         ++dst_it) {
      if (!fail) {
        OpX *dstOp = *dst_it;
        fail = !xfer->create_new_operator(dstOp, dstOp->mapOp);
      }
    }
  }
  if (!fail) {
    // Check that output tensors with external gates are mapped
    for (auto mapped_ops_it = xfer->mappedOps.cbegin();
         mapped_ops_it != xfer->mappedOps.cend() && !fail; ++mapped_ops_it) {
      if (outEdges.find(mapped_ops_it->first) != outEdges.end()) {
        const std::set<Edge, EdgeCompare> &list =
            outEdges.find(mapped_ops_it->first)->second;
        for (auto edge_it = list.cbegin(); edge_it != list.cend() && !fail;
             ++edge_it)
          if (xfer->mappedOps.find(edge_it->dstOp) == xfer->mappedOps.end()) {
            // dstOp is external, (srcOp, srcIdx) must be in
            // mappedOutputs
            TensorX srcTen;
            srcTen.op = mapped_ops_it->second;
            srcTen.idx = edge_it->srcIdx;
            if (xfer->mappedOutputs.find(srcTen) == xfer->mappedOutputs.end()) {
              fail = true;
            }
          }
      }
    }
  }
  if (!fail) {
    fail = !_loop_check_after_mapping(xfer);
  }
  while (!opx_op_dq.empty()) {
    auto opx_op_pair = opx_op_dq.back();
    opx_op_dq.pop_back();
    xfer->unmatch(opx_op_pair.first, opx_op_pair.second, this);
  }
  if (!fail) {
    assert(mapped_opx.size() == xfer->srcOps.size());
  }
  return !fail;
}

std::shared_ptr<Graph> Graph::apply_xfer(GraphXfer *xfer, Op op,
                                         bool eliminate_rotation) {
  if (!xfer->can_match(*xfer->srcOps.begin(), op, this)) {
    return nullptr;
  }
  std::unordered_set<OpX *> mapped_opx;
  std::deque<std::pair<OpX *, Op>> opx_op_dq;
  xfer->match(*xfer->srcOps.begin(), op, this);
  mapped_opx.insert(*xfer->srcOps.begin());
  opx_op_dq.push_back(std::make_pair(*xfer->srcOps.begin(), op));
  // If an OpX is mapped to an Op, check whether their corresponding input OpX,
  // input Op, output OpX, output Op can match. Because the source graphs is
  // connected, by doing this we can traverse all wires.
  bool fail = false;
  size_t idx = 0;
  while (idx < opx_op_dq.size()) {
    auto opx_op_pair = opx_op_dq[idx];
    idx++;
    auto opx_ = opx_op_pair.first;
    auto op_ = opx_op_pair.second;
    auto num_input = opx_->inputs.size();
    auto num_output = opx_->outputs.size();
    // Get all input and output Op of op_ in an ordered list
    std::vector<Op> input_ops(num_input, Op::INVALID_OP);
    std::vector<Op> output_ops(num_output, Op::INVALID_OP);
    std::vector<OpX *> output_opxs(num_output, nullptr);
    if (inEdges.find(op_) != inEdges.end()) {
      for (auto &e : inEdges.find(op_)->second) {
        assert((size_t)e.dstIdx < num_input);
        input_ops[e.dstIdx] = e.srcOp;
      }
    }
    for (size_t i = 0; i < num_input; ++i) {
      auto input_opx = opx_->inputs[i].op;
      if (input_opx != nullptr &&
          mapped_opx.find(input_opx) == mapped_opx.end()) {
        if (!xfer->can_match(input_opx, input_ops[i], this)) {
          fail = true;
          break;
        } else {
          xfer->match(input_opx, input_ops[i], this);
          mapped_opx.insert(input_opx);
          opx_op_dq.push_back(std::make_pair(input_opx, input_ops[i]));
        }
      }
    }
    if (fail) {
      break;
    }
    if (outEdges.find(op_) != outEdges.end()) {
      for (auto &e : outEdges.find(op_)->second) {
        assert((size_t)e.srcIdx < num_output);
        output_ops[e.srcIdx] = e.dstOp;
      }
    }
    // Get all output OpX because we don't have output gates in GraphXfer
    for (auto &opx : xfer->srcOps) {
      for (auto &input_tensor : opx->inputs) {
        if (input_tensor.op == opx_) {
          assert((size_t)input_tensor.idx < num_output);
          output_opxs[input_tensor.idx] = opx;
        }
      }
    }
    for (size_t i = 0; i < num_output; ++i) {
      auto output_opx = output_opxs[i];
      if (output_opx != nullptr &&
          mapped_opx.find(output_opx) == mapped_opx.end()) {
        if (!xfer->can_match(output_opx, output_ops[i], this)) {
          fail = true;
          break;
        } else {
          xfer->match(output_opx, output_ops[i], this);
          mapped_opx.insert(output_opx);
          opx_op_dq.push_back(std::make_pair(output_opx, output_ops[i]));
        }
      }
    }
    if (fail) {
      break;
    }
  }
  if (!fail) {
    // Check qubit consistancy
    std::set<int> qubits;
    for (auto it = xfer->mappedInputs.cbegin(); it != xfer->mappedInputs.cend();
         ++it) {
      if (it->second.first.ptr->is_quantum_gate() ||
          it->second.first.ptr->tp == GateType::input_qubit) {
        // Only check inputs on a qubit
        // Excluding input_param gates and arithmetic gates
        Pos p = Pos(it->second.first, it->second.second);
        auto q = pos_2_logical_qubit.find(p)->second;
        if (qubits.find(q) != qubits.end()) {
          fail = true;
          break;
        } else {
          qubits.insert(q);
        }
      }
    }
  }
  if (!fail) {
    for (auto dst_it = xfer->dstOps.cbegin(); dst_it != xfer->dstOps.cend();
         ++dst_it) {
      if (!fail) {
        OpX *dstOp = *dst_it;
        fail = !xfer->create_new_operator(dstOp, dstOp->mapOp);
      }
    }
  }
  if (!fail) {
    // Check that output tensors with external gates are mapped
    for (auto mapped_ops_it = xfer->mappedOps.cbegin();
         mapped_ops_it != xfer->mappedOps.cend() && !fail; ++mapped_ops_it) {
      if (outEdges.find(mapped_ops_it->first) != outEdges.end()) {
        const std::set<Edge, EdgeCompare> &list =
            outEdges.find(mapped_ops_it->first)->second;
        for (auto edge_it = list.cbegin(); edge_it != list.cend() && !fail;
             ++edge_it)
          if (xfer->mappedOps.find(edge_it->dstOp) == xfer->mappedOps.end()) {
            // dstOp is external, (srcOp, srcIdx) must be in
            // mappedOutputs
            TensorX srcTen;
            srcTen.op = mapped_ops_it->second;
            srcTen.idx = edge_it->srcIdx;
            if (xfer->mappedOutputs.find(srcTen) == xfer->mappedOutputs.end()) {
              fail = true;
            }
          }
      }
    }
  }
  std::shared_ptr<Graph> new_graph(nullptr);
  if (!fail) {
    new_graph = xfer->create_new_graph(this);
    if (new_graph->has_loop()) {
      //   std::cout << "loop" << std::endl;
      new_graph.reset();
      fail = true;
    }
  }
  if (!fail) {
    if (eliminate_rotation) {
      new_graph->constant_and_rotation_elimination();
    }
  }
  while (!opx_op_dq.empty()) {
    auto opx_op_pair = opx_op_dq.back();
    opx_op_dq.pop_back();
    xfer->unmatch(opx_op_pair.first, opx_op_pair.second, this);
  }
  if (!fail)
    assert(mapped_opx.size() == xfer->srcOps.size());
  return new_graph;
}

std::pair<std::shared_ptr<Graph>, std::vector<int>>
Graph::apply_xfer_and_track_node(GraphXfer *xfer, Op op,
                                 bool eliminate_rotation) {
  // When eliminate_rotation is true, this function will eliminate all rotation
  // whose parameters are all 0
  if (!xfer->can_match(*xfer->srcOps.begin(), op, this)) {
    return std::make_pair(std::shared_ptr<Graph>(nullptr), std::vector<int>());
  }
  std::unordered_set<OpX *> mapped_opx;
  std::deque<std::pair<OpX *, Op>> opx_op_dq;
  xfer->match(*xfer->srcOps.begin(), op, this);
  mapped_opx.insert(*xfer->srcOps.begin());
  opx_op_dq.push_back(std::make_pair(*xfer->srcOps.begin(), op));
  // If an OpX is mapped to an Op, check whether their corresponding input OpX,
  // input Op, output OpX, output Op can match. Because the source graphs is
  // connected, by doing this we can traverse all wires.
  bool fail = false;
  size_t idx = 0;
  while (idx < opx_op_dq.size()) {
    auto opx_op_pair = opx_op_dq[idx];
    idx++;
    auto opx_ = opx_op_pair.first;
    auto op_ = opx_op_pair.second;
    auto num_input = opx_->inputs.size();
    auto num_output = opx_->outputs.size();
    // Get all input and output Op of op_ in an ordered list
    std::vector<Op> input_ops(num_input, Op::INVALID_OP);
    std::vector<Op> output_ops(num_output, Op::INVALID_OP);
    std::vector<OpX *> output_opxs(num_output, nullptr);
    if (inEdges.find(op_) != inEdges.end()) {
      for (auto &e : inEdges.find(op_)->second) {
        assert((size_t)e.dstIdx < num_input);
        input_ops[e.dstIdx] = e.srcOp;
      }
    }
    for (size_t i = 0; i < num_input; ++i) {
      auto input_opx = opx_->inputs[i].op;
      if (input_opx != nullptr &&
          mapped_opx.find(input_opx) == mapped_opx.end()) {
        if (!xfer->can_match(input_opx, input_ops[i], this)) {
          fail = true;
          break;
        } else {
          xfer->match(input_opx, input_ops[i], this);
          mapped_opx.insert(input_opx);
          opx_op_dq.push_back(std::make_pair(input_opx, input_ops[i]));
        }
      }
    }
    if (fail) {
      break;
    }
    if (outEdges.find(op_) != outEdges.end()) {
      for (auto &e : outEdges.find(op_)->second) {
        assert((size_t)e.srcIdx < num_output);
        output_ops[e.srcIdx] = e.dstOp;
      }
    }
    // Get all output OpX because we don't have output gates in GraphXfer
    for (auto &opx : xfer->srcOps) {
      for (auto &input_tensor : opx->inputs) {
        if (input_tensor.op == opx_) {
          assert((size_t)input_tensor.idx < num_output);
          output_opxs[input_tensor.idx] = opx;
        }
      }
    }
    for (size_t i = 0; i < num_output; ++i) {
      auto output_opx = output_opxs[i];
      if (output_opx != nullptr &&
          mapped_opx.find(output_opx) == mapped_opx.end()) {
        if (!xfer->can_match(output_opx, output_ops[i], this)) {
          fail = true;
          break;
        } else {
          xfer->match(output_opx, output_ops[i], this);
          mapped_opx.insert(output_opx);
          opx_op_dq.push_back(std::make_pair(output_opx, output_ops[i]));
        }
      }
    }
    if (fail) {
      break;
    }
  }
  if (!fail) {
    // Check qubit consistancy
    std::set<int> qubits;
    for (auto it = xfer->mappedInputs.cbegin(); it != xfer->mappedInputs.cend();
         ++it) {
      if (it->second.first.ptr->is_quantum_gate() ||
          it->second.first.ptr->tp == GateType::input_qubit) {
        // Only check inputs on a qubit
        // Excluding input_param gates and arithmetic gates
        Pos p = Pos(it->second.first, it->second.second);
        auto q = pos_2_logical_qubit.find(p)->second;
        if (qubits.find(q) != qubits.end()) {
          fail = true;
          break;
        } else {
          qubits.insert(q);
        }
      }
    }
  }
  if (!fail) {
    for (auto dst_it = xfer->dstOps.cbegin(); dst_it != xfer->dstOps.cend();
         ++dst_it) {
      if (!fail) {
        OpX *dstOp = *dst_it;
        fail = !xfer->create_new_operator(dstOp, dstOp->mapOp);
      }
    }
  }
  if (!fail) {
    // Check that output tensors with external gates are mapped
    for (auto mapped_ops_it = xfer->mappedOps.cbegin();
         mapped_ops_it != xfer->mappedOps.cend() && !fail; ++mapped_ops_it) {
      if (outEdges.find(mapped_ops_it->first) != outEdges.end()) {
        const std::set<Edge, EdgeCompare> &list =
            outEdges.find(mapped_ops_it->first)->second;
        for (auto edge_it = list.cbegin(); edge_it != list.cend() && !fail;
             ++edge_it)
          if (xfer->mappedOps.find(edge_it->dstOp) == xfer->mappedOps.end()) {
            // dstOp is external, (srcOp, srcIdx) must be in
            // mappedOutputs
            TensorX srcTen;
            srcTen.op = mapped_ops_it->second;
            srcTen.idx = edge_it->srcIdx;
            if (xfer->mappedOutputs.find(srcTen) == xfer->mappedOutputs.end()) {
              fail = true;
            }
          }
      }
    }
  }
  std::shared_ptr<Graph> new_graph(nullptr);
  std::vector<int> node_trace;
  if (!fail) {
    new_graph = xfer->create_new_graph(this);
    if (new_graph->has_loop()) {
      new_graph.reset();
      fail = true;
    }
  }
  if (!fail) {
    std::unordered_set<Op, OpHash> op_set;
    // The destination graph in xfer is not an empty graph
    // Add all wires in the destination graph to op_set
    if (!xfer->dstOps.empty()) {
      for (const auto &opx : xfer->dstOps) {
        if (opx->mapOp.ptr->is_quantum_gate()) {
          op_set.insert(opx->mapOp);
        }
      }
    }
    // Add all 1-hop predecessors to op_set
    for (auto it = xfer->srcOps.cbegin(); it != xfer->srcOps.cend(); ++it) {
      if (inEdges.find((*it)->mapOp) != inEdges.end()) {
        auto in_es = inEdges.find((*it)->mapOp)->second;
        for (auto e_it = in_es.cbegin(); e_it != in_es.cend(); ++e_it) {
          if (e_it->srcOp.ptr->is_quantum_gate()) {
            op_set.insert(e_it->srcOp);
          }
        }
      }
    }
    std::vector<Op> all_ops;
    if (eliminate_rotation) {
      new_graph->constant_and_rotation_elimination();
    }
    new_graph->topology_order_ops(all_ops);
    auto ops_num = all_ops.size();
    for (size_t i = 0; i < ops_num; ++i) {
      if (op_set.find(all_ops[i]) != op_set.end()) {
        node_trace.push_back(i);
      }
    }
  }
  while (!opx_op_dq.empty()) {
    auto opx_op_pair = opx_op_dq.back();
    opx_op_dq.pop_back();
    xfer->unmatch(opx_op_pair.first, opx_op_pair.second, this);
  }
  if (!fail)
    assert(mapped_opx.size() == xfer->srcOps.size());
  return std::make_pair(new_graph, node_trace);
}

std::vector<size_t>
Graph::appliable_xfers(Op op, const std::vector<GraphXfer *> &xfer_v) const {
  std::vector<size_t> appliable_xfer_v;
  auto xfer_v_s = xfer_v.size();
  for (size_t i = 0; i < xfer_v_s; ++i) {
    if (xfer_appliable(xfer_v[i], op)) {
      appliable_xfer_v.push_back(i);
    }
  }
  return appliable_xfer_v;
}

std::vector<size_t>
Graph::appliable_xfers_parallel(Op op,
                                const std::vector<GraphXfer *> &xfer_v) const {
  // cannot use std::vector<bool> here because it's not thread-safe to write
  // different elements of it
  std::vector<int> xfer_is_appliable(xfer_v.size(), false);
#pragma omp parallel for schedule(runtime) default(none)                       \
    shared(xfer_is_appliable, xfer_v, op)
  for (size_t i = 0; i < xfer_v.size(); i++) {
    xfer_is_appliable[i] = xfer_appliable(xfer_v[i], op);
  }
  std::vector<size_t> appliable_xfer_v;
  for (size_t i = 0; i < xfer_is_appliable.size(); i++) {
    if (xfer_is_appliable[i]) {
      appliable_xfer_v.emplace_back(i);
    }
  }
  return appliable_xfer_v;
}

// bool Graph::xfer_appliable(GraphXfer *xfer, Op op) const {
//   for (auto it = xfer->srcOps.begin(); it != xfer->srcOps.end(); ++it) {
//     // Find a match for the given Op
//     if (xfer->can_match(*it, op, this)) {
//       xfer->match(*it, op, this);
//       bool rest_match = _match_rest_ops(xfer, 0, it - xfer->srcOps.begin(),
//                                         op.guid) != nullptr;
//       xfer->unmatch(*it, op, this);
//       if (rest_match)
//         return true;
//     }
//   }
//   return false;
// }

// std::shared_ptr<Graph> Graph::_match_rest_ops(GraphXfer *xfer, size_t depth,
//                                               size_t ignore_depth,
//                                               size_t min_guid) const {
//   // The parameter min_guid is the guid of the first mapped Op
//   if (depth == xfer->srcOps.size()) {
//     // Create dst operators
//     bool pass = true;
//     for (auto dst_it = xfer->dstOps.cbegin(); dst_it != xfer->dstOps.cend();
//          ++dst_it) {
//       if (pass) {
//         OpX *dstOp = *dst_it;
//         pass = (pass & xfer->create_new_operator(dstOp, dstOp->mapOp));
//       }
//     }
//     if (!pass)
//       return std::shared_ptr<Graph>(nullptr);
//     // Check that output tensors with external gates are mapped
//     for (auto mapped_ops_it = xfer->mappedOps.cbegin();
//          mapped_ops_it != xfer->mappedOps.cend(); ++mapped_ops_it) {
//       if (outEdges.find(mapped_ops_it->first) != outEdges.end()) {
//         const std::set<Edge, EdgeCompare> &list =
//             outEdges.find(mapped_ops_it->first)->second;
//         for (auto edge_it = list.cbegin(); edge_it != list.cend(); ++edge_it)
//           if (xfer->mappedOps.find(edge_it->dstOp) == xfer->mappedOps.end())
//           {
//             // dstOp is external, (srcOp, srcIdx) must be in
//             // mappedOutputs
//             TensorX srcTen;
//             srcTen.op = mapped_ops_it->second;
//             srcTen.idx = edge_it->srcIdx;
//             if (xfer->mappedOutputs.find(srcTen) ==
//             xfer->mappedOutputs.end()) {
//               return std::shared_ptr<Graph>(nullptr);
//             }
//           }
//       }
//     }

//     auto new_graph = xfer->create_new_graph(this);
//     if (new_graph->has_loop()) {
//       new_graph.reset();
//       return new_graph;
//     }
//     return new_graph;
//   }
//   if (depth == ignore_depth) {
//     return _match_rest_ops(xfer, depth + 1, ignore_depth, min_guid);
//   }
//   OpX *srcOp = xfer->srcOps[depth];
//   for (auto it = inEdges.cbegin(); it != inEdges.cend(); ++it) {
//     if (it->first.guid < min_guid)
//       continue;
//     if ((xfer->mappedOps.find(it->first) == xfer->mappedOps.end()) &&
//         xfer->can_match(srcOp, it->first, this)) {
//       Op match_op = it->first;
//       // Check mapOutput
//       xfer->match(srcOp, match_op, this);
//       auto new_graph = _match_rest_ops(xfer, depth + 1, ignore_depth,
//       min_guid); xfer->unmatch(srcOp, match_op, this); if (new_graph !=
//       nullptr)
//         return new_graph;
//     }
//   }
//   return std::shared_ptr<Graph>(nullptr);
// }

// std::shared_ptr<Graph> Graph::apply_xfer(GraphXfer *xfer, Op op) {
//   for (auto it = xfer->srcOps.begin(); it != xfer->srcOps.end(); ++it) {
//     // Find a match for the given Op
//     if (xfer->can_match(*it, op, this)) {
//       xfer->match(*it, op, this);
//       auto new_graph =
//           _match_rest_ops(xfer, 0, it - xfer->srcOps.begin(), op.guid);
//       xfer->unmatch(*it, op, this);
//       if (new_graph.get() != nullptr) {
//         return new_graph;
//       }
//     }
//   }
//   return std::shared_ptr<Graph>(nullptr);
// }

void Graph::all_ops(std::vector<Op> &ops) {
  for (auto it = inEdges.cbegin(); it != inEdges.cend(); ++it) {
    ops.push_back(it->first);
  }
}

void Graph::all_edges(std::vector<Edge> &edges) {
  for (auto it = outEdges.cbegin(); it != outEdges.cend(); ++it) {
    if (it->first.ptr->tp != GateType::input_qubit &&
        it->first.ptr->tp != GateType::input_param)
      edges.insert(edges.end(), it->second.begin(), it->second.end());
  }
}

void Graph::topology_order_ops(std::vector<Op> &ops) const {
  std::unordered_map<Op, int, OpHash> op_in_degree;
  std::queue<Op> op_q;
  for (auto it = outEdges.cbegin(); it != outEdges.cend(); ++it) {
    if (it->first.ptr->tp == GateType::input_qubit ||
        it->first.ptr->tp == GateType::input_param) {
      op_q.push(it->first);
    }
  }

  for (auto it = inEdges.cbegin(); it != inEdges.cend(); ++it) {
    op_in_degree[it->first] = it->second.size();
  }

  while (!op_q.empty()) {
    auto op = op_q.front();
    op_q.pop();
    if (outEdges.find(op) != outEdges.end()) {
      auto op_out_edges = outEdges.find(op)->second;
      for (auto e_it = op_out_edges.cbegin(); e_it != op_out_edges.cend();
           ++e_it) {
        assert(op_in_degree[e_it->dstOp] > 0);
        op_in_degree[e_it->dstOp]--;
        if (op_in_degree[e_it->dstOp] == 0) {
          ops.push_back(e_it->dstOp);
          op_q.push(e_it->dstOp);
        }
      }
    }
  }
}

// This function compares two graphs
// It construct a sequence of gates in topology order for each graph
// Returns true if the two sequences are the same
bool Graph::equal(const Graph &other) const {
  double epsilon = 1e-6;
  std::vector<Op> ops1, ops2;
  topology_order_ops(ops1);
  other.topology_order_ops(ops2);
  if (ops1.size() != ops2.size()) {
    return false;
  }
  for (size_t i = 0; i < ops1.size(); i++) {
    if (ops1[i].ptr->tp != ops2[i].ptr->tp) {
      return false;
    }
    if (ops1[i].ptr->is_parametrized_gate()) {
      // make sure all the parameters are the same
      int num_params = ops1[i].ptr->get_num_parameters();
      int num_qubits = ops1[i].ptr->get_num_qubits();
      std::vector<ParamType> params1(num_params);
      std::vector<ParamType> params2(num_params);
      // assume no parameter gates
      // all parameter gates have constant value
      auto edges1 = inEdges.find(ops1[i])->second;
      for (auto it = edges1.cbegin(); it != edges1.cend(); ++it) {
        if (it->srcOp.ptr->tp == GateType::input_param) {
          params1[it->dstIdx - num_qubits] =
              constant_param_values.find(it->srcOp)->second;
        }
      }
      auto edges2 = other.inEdges.find(ops2[i])->second;
      for (auto it = edges2.cbegin(); it != edges2.cend(); ++it) {
        if (it->srcOp.ptr->tp == GateType::input_param) {
          params2[it->dstIdx - num_qubits] =
              other.constant_param_values.find(it->srcOp)->second;
        }
      }
      for (int j = 0; j < num_params; j++) {
        if (std::abs(params1[j] - params2[j]) > epsilon) {
          return false;
        }
      }
    }
  }
  return true;
}

bool operator==(const Graph &g1, const Graph &g2) { return g1.equal(g2); }

bool Graph::_loop_check_after_mapping(GraphXfer *xfer) const {
  std::unordered_set<Pos, PosHash> mapped_input_pos;
  std::unordered_set<Pos, PosHash> mapped_output_pos;
  std::queue<Pos> q;
  std::unordered_set<Pos, PosHash> visited;
  // Get all input positions
  for (auto it = xfer->mappedInputs.cbegin(); it != xfer->mappedInputs.cend();
       ++it) {
    if (it->second.first.ptr->tp != GateType::input_qubit &&
        it->second.first.ptr->tp != GateType::input_param) {
      mapped_input_pos.insert(Pos(it->second.first, it->second.second));
    }
  }

  // Get all output positions and initialize the queue
  for (auto it = xfer->mappedOutputs.cbegin(); it != xfer->mappedOutputs.cend();
       ++it) {
    Pos output_pos = Pos(it->first.op->mapOp, it->first.idx);
    mapped_output_pos.insert(output_pos);
    q.push(output_pos);
    visited.insert(output_pos);
  }

  while (!q.empty()) {
    auto pos = q.front();
    q.pop();
    if (outEdges.find(pos.op) == outEdges.end()) {
      continue;
    }
    auto out_edges = outEdges.find(pos.op)->second;
    for (auto e_it = out_edges.cbegin(); e_it != out_edges.cend(); ++e_it) {
      if (e_it->srcIdx == pos.idx) {
        Op next_op = e_it->dstOp;
        int num_qubits = next_op.ptr->get_num_qubits();
        for (int i = 0; i < num_qubits; ++i) {
          Pos next_pos = Pos(next_op, i);
          if (visited.find(next_pos) == visited.end()) {
            if (mapped_input_pos.find(next_pos) != mapped_input_pos.end()) {
              return false;
            }
            q.push(next_pos);
            visited.insert(next_pos);
          }
        }
      }
    }
  }
  return true;
}
}; // namespace quartz<|MERGE_RESOLUTION|>--- conflicted
+++ resolved
@@ -1440,10 +1440,7 @@
           // 0.123*pi,
           // 0.123*pi/2,
           // 0.123
-<<<<<<< HEAD
-=======
           // pi/2
->>>>>>> 48926e37
           // pi
           ParamType p;
           bool negative = token[0] == '-';
@@ -1458,11 +1455,6 @@
               if (token[2] == '*') {
                 // pi*0.123
                 p = std::stod(d) * PI;
-<<<<<<< HEAD
-              } else {
-                // pi/2
-                p = PI / std::stod(d);
-=======
               } else if (token[2] == '/') {
                 // pi/2
                 p = PI / std::stod(d);
@@ -1470,7 +1462,6 @@
                 std::cerr << "Unsupported parameter format: " << token
                           << std::endl;
                 assert(false);
->>>>>>> 48926e37
               }
             }
           } else if (token.find("pi") != std::string::npos) {
