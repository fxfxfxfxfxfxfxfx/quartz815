--- conflicted
+++ resolved
@@ -55,20 +55,13 @@
       GateType::u1, xfer_pair.first, xfer_pair.second);
 
   // Optimization
-  auto graph_after_search = graph_before_search->optimize(
+  Graph *graph_after_search = graph_before_search->optimize(
       0.999, 0, false, &dst_ctx, eqset_fn, simulated_annealing, early_stop,
       /*rotation_merging_in_searching*/ false, GateType::u1);
-<<<<<<< HEAD
-  eqset_fn = "../IBM_with_U3_2_1_complete_ECC_set.json";
-  auto graph_after_u3_pass = graph_after_search->optimize(
-      0.999, 0, false, &dst_ctx, eqset_fn, simulated_annealing, early_stop,
-      /*rotation_merging_in_searching*/ false, GateType::u1);
-=======
 //  eqset_fn = "../IBM_with_U3_2_1_complete_ECC_set.json";
 //  Graph *graph_after_u3_pass = graph_after_search->optimize(
 //      0.999, 0, false, &dst_ctx, eqset_fn, simulated_annealing, early_stop,
 //      /*rotation_merging_in_searching*/ false, GateType::u1);
->>>>>>> b3b884a0
   auto end = std::chrono::steady_clock::now();
   auto fn = input_fn.substr(input_fn.rfind('/') + 1);
   std::cout << "Optimization results of Quartz for " << fn
