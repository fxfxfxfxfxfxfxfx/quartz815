#include "../gate/gate_utils.h"
#include "../context/context.h"
#include "../tasograph/tasograph.h"
#include "../parser/qasm_parser.h"

#include <iostream>

int main() {

  Context src_ctx({GateType::input_param, GateType::input_qubit, GateType::t,
                   GateType::tdg, GateType::cx, GateType::h});
  Context dst_ctx({GateType::input_param, GateType::input_qubit, GateType::h,
                   GateType::rz, GateType::cx});
  //   Context union_ctx({GateType::input_param, GateType::input_qubit,
  //   GateType::t,
  //                      GateType::tdg, GateType::cx, GateType::rz});
  Context union_ctx = union_contexts(&src_ctx, &dst_ctx);
  QASMParser qasm_parser(&union_ctx);
  DAG *dag = nullptr;
  if (!qasm_parser.load_qasm("circuit/example-circuits/barenco_tof_3.qasm",
                             dag)) {
	std::cout << "Parser failed" << std::endl;
  }

  TASOGraph::Graph graph(&union_ctx, *dag);
  RuleParser rule_parser({"t q0 = rz q0 0.25pi", // t -> u1
                          "tdg q0 = rz q0 -0.25pi"});
  TASOGraph::Graph *newGraph =
      graph.context_shift(&src_ctx, &dst_ctx, &union_ctx, &rule_parser);
  //   newGraph->to_qasm("temp.qasm", /*print_result=*/true);
  newGraph->rotation_merging(GateType::rz);
  std::cout << newGraph->total_cost()
            << " gates in circuit after rotation merging." << std::endl;
<<<<<<< HEAD
  newGraph->to_qasm("temp.qasm", /*print_result=*/true, false);
  //   newGraph->draw_circuit("temp.qasm", "temp.png");
=======
  newGraph->to_qasm("temp.qasm", /*print_result=*/true);
  // newGraph->draw_circuit("temp.qasm", "temp.png");
>>>>>>> c88e7359
}<|MERGE_RESOLUTION|>--- conflicted
+++ resolved
@@ -31,11 +31,6 @@
   newGraph->rotation_merging(GateType::rz);
   std::cout << newGraph->total_cost()
             << " gates in circuit after rotation merging." << std::endl;
-<<<<<<< HEAD
   newGraph->to_qasm("temp.qasm", /*print_result=*/true, false);
   //   newGraph->draw_circuit("temp.qasm", "temp.png");
-=======
-  newGraph->to_qasm("temp.qasm", /*print_result=*/true);
-  // newGraph->draw_circuit("temp.qasm", "temp.png");
->>>>>>> c88e7359
 }